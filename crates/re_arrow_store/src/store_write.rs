use anyhow::ensure;
use arrow2::array::{
    new_empty_array, Array, Int64Vec, ListArray, MutableArray, UInt64Array, UInt64Vec,
};
use arrow2::bitmap::MutableBitmap;
use arrow2::buffer::Buffer;
use arrow2::datatypes::DataType;
<<<<<<< HEAD
use itertools::Itertools as _;
=======
use nohash_hasher::IntMap;
>>>>>>> 36d79ba5
use parking_lot::RwLock;

use re_log::debug;
use re_log_types::msg_bundle::{ComponentBundle, MsgBundle};
use re_log_types::{ComponentName, ObjPath as EntityPath, TimeInt, TimePoint, TimeRange, Timeline};

use crate::store::IndexBucketIndices;
use crate::{
    ArrayExt as _, ComponentBucket, ComponentTable, DataStore, DataStoreConfig, IndexBucket,
    IndexTable, RowIndex,
};

// --- Data store ---

impl DataStore {
    /// Inserts a [`MsgBundle`]'s worth of components into the datastore.
    ///
    /// * All components across the bundle must share the same number of rows.
    /// * All components within a single row must share the same number of instances.
    pub fn insert(&mut self, bundle: &MsgBundle) -> anyhow::Result<()> {
        // TODO(cmc): kind & insert_id need to somehow propagate through the span system.
        self.insert_id += 1;

        let MsgBundle {
            msg_id: _,
            obj_path: ent_path,
            time_point,
            components,
        } = bundle;

        if components.is_empty() {
            return Ok(());
        }

        let ent_path_hash = *ent_path.hash();
        let nb_rows = components[0].value.len();

        // TODO(#527): typed error
        ensure!(
            nb_rows == 1,
            "we currently don't support more than one row per batch, as a `MsgBundle` can only \
                carry a single timepoint for now!"
        );

        // TODO(#527): typed error
        ensure!(
            components
                .iter()
                .all(|bundle| bundle.value.len() == nb_rows),
            "all components across the bundle must share the same number of rows",
        );

        debug!(
            kind = "insert",
            id = self.insert_id,
            clustering_key = self.clustering_key,
            timelines = ?time_point.iter()
                .map(|(timeline, time)| (timeline.name(), timeline.typ().format(*time)))
                .collect::<Vec<_>>(),
            entity = %ent_path,
            components = ?components.iter().map(|bundle| &bundle.name).collect::<Vec<_>>(),
            nb_rows,
            "insertion started..."
        );

        let mut row_indices = IntMap::default();

        // TODO(#589): support for batched row component insertions
        for row_nr in 0..nb_rows {
            let clustering_comp =
                get_or_create_clustering_key(row_nr, components, &self.clustering_key);
            let expected_nb_instances = clustering_comp.len();

            // TODO:
            // - [x] always present
            // - [x] always sorted
            // - [x] always dense
            // - [x] no duplicates

            // TODO(#527): typed error
            ensure!(
                clustering_comp.is_dense(),
                "the clustering component must be dense (got {clustering_comp:?})",
            );

            // TODO: do the sorting ourselves if needed
            // TODO(#527): typed error
            ensure!(
                clustering_comp.is_dense(),
                "the clustering component must be sorted in increasing order \
                    (got {clustering_comp:?})",
            );

            // TODO(#527): typed error
            ensure!(
                !clustering_comp.contains_duplicates(),
                "the clustering component must _not_ contain duplicated values \
                    (got {clustering_comp:?})",
            );

            for bundle in components {
                let ComponentBundle { name, value: rows } = bundle;

                // Unwrapping a ListArray is somewhat costly, especially considering we're just
                // gonna rewrap it again in a minute... so we'd rather just slice it to a list of
                // one instead.
                //
                // let rows_single = rows.slice(row_nr, 1);
                //
                // Except it turns out that slicing is _extremely_ costly!
                // So use the fact that `rows` is always of unit-length for now.
                let rows_single = rows;

<<<<<<< HEAD
                let nb_instances = rows_single
                    .as_any()
                    .downcast_ref::<ListArray<i32>>()
                    .unwrap()
                    .value(0)
                    .len();
                // TODO(#527): typed error
                ensure!(
                    expected_nb_instances == nb_instances,
                    "all components in the row must have the same number of instances as the \
                        clustering component",
                );

                let table = self
                    .components
                    .entry((*bundle.name).to_owned())
                    .or_insert_with(|| {
                        ComponentTable::new(
                            (*name).clone(),
                            ListArray::<i32>::get_child_type(rows_single.data_type()),
                        )
                    });
=======
                let table = self.components.entry(bundle.name).or_insert_with(|| {
                    ComponentTable::new(
                        *name,
                        ListArray::<i32>::get_child_type(rows_single.data_type()),
                    )
                });
>>>>>>> 36d79ba5

                let row_idx = table.push(&self.config, time_point, rows_single.as_ref());
                row_indices.insert(*name, row_idx);
            }
        }

        for (timeline, time) in time_point.iter() {
            let ent_path = ent_path.clone(); // shallow
            let index = self
                .indices
                .entry((*timeline, ent_path_hash))
                .or_insert_with(|| IndexTable::new(*timeline, ent_path));
            index.insert(&self.config, *time, &row_indices)?;
        }

        Ok(())
    }
}

// TODO: doc
fn get_or_create_clustering_key(
    row_nr: usize,
    components: &[ComponentBundle],
    clustering_key: ComponentNameRef<'_>,
) -> Box<dyn Array> {
    let clustering_comp = components
        .iter()
        .find(|bundle| bundle.name == clustering_key);

    // TODO: debug logs?
    if let Some(clustering_comp) = clustering_comp {
        let row = clustering_comp
            .value
            .as_any()
            .downcast_ref::<ListArray<i32>>()
            .unwrap()
            .value(row_nr);
        row
    } else {
        // TODO: explain why it doesn't matter which component we pick as model
        let len = components.first().map_or(0, |comp| {
            let row = comp
                .value
                .as_any()
                .downcast_ref::<ListArray<i32>>()
                .unwrap()
                .value(row_nr);
            row.len()
        });
        UInt64Array::from_vec((0..len as u64).collect_vec()).boxed()
    }
}

// --- Indices ---

impl IndexTable {
    pub fn new(timeline: Timeline, ent_path: EntityPath) -> Self {
        Self {
            timeline,
            ent_path,
            buckets: [(0.into(), IndexBucket::new(timeline))].into(),
        }
    }

    pub fn insert(
        &mut self,
        config: &DataStoreConfig,
        time: TimeInt,
        indices: &IntMap<ComponentName, RowIndex>,
    ) -> anyhow::Result<()> {
        // borrowck workaround
        let timeline = self.timeline;
        let ent_path = self.ent_path.clone(); // shallow

        let bucket = self.find_bucket_mut(time.as_i64());

        let size = bucket.total_size_bytes();
        let size_overflow = bucket.total_size_bytes() > config.index_bucket_size_bytes;

        let len = bucket.total_rows();
        let len_overflow = len > config.index_bucket_nb_rows;

        if size_overflow || len_overflow {
            if let Some((min, second_half)) = bucket.split() {
                debug!(
                    kind = "insert",
                    timeline = %timeline.name(),
                    time = timeline.typ().format(time),
                    entity = %ent_path,
                    size_limit = config.component_bucket_size_bytes,
                    len_limit = config.component_bucket_nb_rows,
                    size, size_overflow,
                    len, len_overflow,
                    new_time_bound = timeline.typ().format(min),
                    "splitting off index bucket following overflow"
                );

                self.buckets.insert(min, second_half);
                return self.insert(config, time, indices);
            }

            // We couldn't split the bucket, either because it's already too small, or because it
            // contains a unique timepoint value that's repeated multiple times.
            //
            // * If the bucket is that small, then there really is no better thing to do than
            //   letting it grow some more by appending to it.
            //
            // * If the timepoint we're trying to insert is smaller or equal to the current upper
            //   bound of the bucket, then at this point we have no choice but to insert it here
            //   (by definition, it is impossible that any previous bucket in the chain covers a
            //   time range that includes this timepoint: buckets are non-overlapping!).
            //
            // * Otherwise, if the timepoint we're trying to insert is greater than the upper bound
            //   of the current bucket, then it means that there currently exist no bucket that
            //   covers a time range which includes this timepoint (if such a bucket existed, then
            //   we would have stumbled upon it before ever finding the current one!).
            //   This gives us an opportunity to create a new bucket that starts at the upper
            //   bound of the current one _excluded_ and that ranges all the way up to the timepoint
            //   that we're inserting.
            //   Not only is this a great opportunity to naturally split things up, it's actually
            //   mandatory to avoid a nasty edge case where one keeps inserting into a full,
            //   unsplittable bucket and indefinitely creates new single-entry buckets, leading
            //   to the worst-possible case of fragmentation.

            let (bucket_upper_bound, bucket_len) = {
                let guard = bucket.indices.read();
                (guard.times.values().last().copied(), guard.times.len())
            };

            if let Some(upper_bound) = bucket_upper_bound {
                if bucket_len > 2 && time.as_i64() > upper_bound {
                    let new_time_bound = upper_bound + 1;
                    debug!(
                        kind = "insert",
                        timeline = %timeline.name(),
                        time = timeline.typ().format(time),
                        entity = %ent_path,
                        size_limit = config.component_bucket_size_bytes,
                        len_limit = config.component_bucket_nb_rows,
                        size, size_overflow,
                        len, len_overflow,
                        new_time_bound = timeline.typ().format(new_time_bound.into()),
                        "creating brand new index bucket following overflow"
                    );
                    self.buckets.insert(
                        (new_time_bound).into(),
                        IndexBucket {
                            timeline,
                            indices: RwLock::new(IndexBucketIndices {
                                is_sorted: true,
                                time_range: TimeRange::new(time, time),
                                times: Int64Vec::new(),
                                indices: IntMap::default(),
                            }),
                        },
                    );
                    return self.insert(config, time, indices);
                }
            }

            debug!(
                kind = "insert",
                timeline = %timeline.name(),
                time = timeline.typ().format(time),
                entity = %ent_path,
                size_limit = config.component_bucket_size_bytes,
                len_limit = config.component_bucket_nb_rows,
                size, size_overflow,
                len, len_overflow,
                "couldn't split index bucket, proceeding to ignore limits"
            );
        }

        debug!(
            kind = "insert",
            timeline = %timeline.name(),
            time = timeline.typ().format(time),
            entity = %ent_path,
            components = ?indices.iter().collect::<Vec<_>>(),
            "inserted into index table"
        );

        bucket.insert(time, indices)
    }
}

impl IndexBucket {
    pub fn new(timeline: Timeline) -> Self {
        Self {
            timeline,
            indices: RwLock::new(IndexBucketIndices::default()),
        }
    }

    #[allow(clippy::unnecessary_wraps)]
    pub fn insert(
        &mut self,
        time: TimeInt,
        row_indices: &IntMap<ComponentName, RowIndex>,
    ) -> anyhow::Result<()> {
        let mut guard = self.indices.write();
        let IndexBucketIndices {
            is_sorted,
            time_range,
            times,
            indices,
        } = &mut *guard;

        // append time to primary index and update time range approriately
        times.push(time.as_i64().into());
        *time_range = TimeRange::new(time_range.min.min(time), time_range.max.max(time));

        // append components to secondary indices (2-way merge)

        // 2-way merge, step1: left-to-right
        //
        // push new row indices to their associated secondary index
        for (name, row_idx) in row_indices {
            let index = indices.entry(*name).or_insert_with(|| {
                let mut index = UInt64Vec::default();
                index.extend_constant(times.len().saturating_sub(1), None);
                index
            });
            index.push(Some(row_idx.as_u64()));
        }

        // 2-way merge, step2: right-to-left
        //
        // fill unimpacted secondary indices with null values
        for (name, index) in &mut *indices {
            if !row_indices.contains_key(name) {
                index.push_null();
            }
        }

        // TODO(#433): re_datastore: properly handle already sorted data during insertion
        *is_sorted = false;

        #[cfg(debug_assertions)]
        {
            drop(guard); // sanity checking will grab the lock!
            self.sanity_check().unwrap();
        }

        Ok(())
    }

    /// Splits the bucket into two, potentially uneven parts.
    ///
    /// On success..:
    /// - the first part is split in place (i.e. modifies `self`),
    /// - the second part is returned as a new bucket,
    /// - and the minimal bound of that new bucket is returned as a `TimeInt`, for indexing.
    ///
    /// Returns `None` on failure, i.e. if the bucket cannot be split any further, which can
    /// happen either because the bucket is too small to begin with, or because it only contains
    /// a single timepoint.
    ///
    /// # Unsplittable buckets
    ///
    /// The datastore and query path operate under the general assumption that _all of the
    /// index data_ for a given timepoint will reside in _one and only one_ bucket.
    /// This function makes sure to uphold that restriction, which sometimes means splitting the
    /// bucket into two uneven parts, or even not splitting it at all.
    ///
    /// Here's an example of an index table configured to have a maximum of 2 rows per bucket: one
    /// can see that the 1st and 2nd buckets exceed this maximum in order to uphold the restriction
    /// described above:
    /// ```text
    /// IndexTable {
    ///     timeline: frame_nr
    ///     entity: this/that
    ///     size: 3 buckets for a total of 265 B across 8 total rows
    ///     buckets: [
    ///         IndexBucket {
    ///             index time bound: >= #0
    ///             size: 99 B across 3 rows
    ///             time range: from #41 to #41 (all inclusive)
    ///             data (sorted=true): shape: (3, 4)
    ///             ┌──────┬───────┬───────────┬───────────┐
    ///             │ time ┆ rects ┆ positions ┆ instances │
    ///             │ ---  ┆ ---   ┆ ---       ┆ ---       │
    ///             │ str  ┆ u64   ┆ u64       ┆ u64       │
    ///             ╞══════╪═══════╪═══════════╪═══════════╡
    ///             │ #41  ┆ null  ┆ null      ┆ 1         │
    ///             ├╌╌╌╌╌╌┼╌╌╌╌╌╌╌┼╌╌╌╌╌╌╌╌╌╌╌┼╌╌╌╌╌╌╌╌╌╌╌┤
    ///             │ #41  ┆ null  ┆ 1         ┆ null      │
    ///             ├╌╌╌╌╌╌┼╌╌╌╌╌╌╌┼╌╌╌╌╌╌╌╌╌╌╌┼╌╌╌╌╌╌╌╌╌╌╌┤
    ///             │ #41  ┆ 3     ┆ null      ┆ null      │
    ///             └──────┴───────┴───────────┴───────────┘
    ///         }
    ///         IndexBucket {
    ///             index time bound: >= #42
    ///             size: 99 B across 3 rows
    ///             time range: from #42 to #42 (all inclusive)
    ///             data (sorted=true): shape: (3, 4)
    ///             ┌──────┬───────────┬───────┬───────────┐
    ///             │ time ┆ instances ┆ rects ┆ positions │
    ///             │ ---  ┆ ---       ┆ ---   ┆ ---       │
    ///             │ str  ┆ u64       ┆ u64   ┆ u64       │
    ///             ╞══════╪═══════════╪═══════╪═══════════╡
    ///             │ #42  ┆ null      ┆ 1     ┆ null      │
    ///             ├╌╌╌╌╌╌┼╌╌╌╌╌╌╌╌╌╌╌┼╌╌╌╌╌╌╌┼╌╌╌╌╌╌╌╌╌╌╌┤
    ///             │ #42  ┆ 3         ┆ null  ┆ null      │
    ///             ├╌╌╌╌╌╌┼╌╌╌╌╌╌╌╌╌╌╌┼╌╌╌╌╌╌╌┼╌╌╌╌╌╌╌╌╌╌╌┤
    ///             │ #42  ┆ null      ┆ null  ┆ 2         │
    ///             └──────┴───────────┴───────┴───────────┘
    ///         }
    ///         IndexBucket {
    ///             index time bound: >= #43
    ///             size: 67 B across 2 rows
    ///             time range: from #43 to #44 (all inclusive)
    ///             data (sorted=true): shape: (2, 4)
    ///             ┌──────┬───────┬───────────┬───────────┐
    ///             │ time ┆ rects ┆ instances ┆ positions │
    ///             │ ---  ┆ ---   ┆ ---       ┆ ---       │
    ///             │ str  ┆ u64   ┆ u64       ┆ u64       │
    ///             ╞══════╪═══════╪═══════════╪═══════════╡
    ///             │ #43  ┆ 4     ┆ null      ┆ null      │
    ///             ├╌╌╌╌╌╌┼╌╌╌╌╌╌╌┼╌╌╌╌╌╌╌╌╌╌╌┼╌╌╌╌╌╌╌╌╌╌╌┤
    ///             │ #44  ┆ null  ┆ null      ┆ 3         │
    ///             └──────┴───────┴───────────┴───────────┘
    ///         }
    ///     ]
    /// }
    /// ```
    pub fn split(&self) -> Option<(TimeInt, Self)> {
        let Self { timeline, indices } = self;

        let mut indices = indices.write();
        indices.sort();

        let IndexBucketIndices {
            is_sorted: _,
            time_range: time_range1,
            times: times1,
            indices: indices1,
        } = &mut *indices;

        if times1.len() < 2 {
            return None; // early exit: can't split the unsplittable
        }

        if times1.values().first() == times1.values().last() {
            // The entire bucket contains only one timepoint, thus it's impossible to find
            // a split index to begin with.
            return None;
        }

        let timeline = *timeline;
        // Used down the line to assert that we've left everything in a sane state.
        let total_rows = times1.len();

        let (min2, bucket2) = {
            let split_idx = find_split_index(times1).expect("must be splittable at this point");

            // this updates `time_range1` in-place!
            let time_range2 = split_time_range_off(split_idx, times1, time_range1);

            // this updates `times1` in-place!
            let times2 = split_primary_index_off(split_idx, times1);

            // this updates `indices1` in-place!
            let indices2: IntMap<_, _> = indices1
                .iter_mut()
                .map(|(name, index1)| {
                    // this updates `index1` in-place!
                    let index2 = split_secondary_index_off(split_idx, index1);
                    (*name, index2)
                })
                .collect();
            (
                time_range2.min,
                Self {
                    timeline,
                    indices: RwLock::new(IndexBucketIndices {
                        is_sorted: true,
                        time_range: time_range2,
                        times: times2,
                        indices: indices2,
                    }),
                },
            )
        };

        // sanity checks
        if cfg!(debug_assertions) {
            drop(indices); // sanity checking will grab the lock!
            self.sanity_check().unwrap();
            bucket2.sanity_check().unwrap();

            let total_rows1 = self.total_rows() as i64;
            let total_rows2 = bucket2.total_rows() as i64;
            debug_assert!(
                total_rows as i64 == total_rows1 + total_rows2,
                "expected both buckets to sum up to the length of the original bucket: \
                    got bucket={} vs. bucket1+bucket2={}",
                total_rows,
                total_rows1 + total_rows2,
            );
            debug_assert_eq!(total_rows as i64, total_rows1 + total_rows2);
        }

        Some((min2, bucket2))
    }
}

/// Finds an optimal split point for the given time index, or `None` if all entries in the index
/// are identical, making it unsplittable.
///
/// The returned index is _exclusive_: `[0, split_idx)` + `[split_idx; len)`.
///
/// # Panics
///
/// This function expects `times` to be sorted!
/// In debug builds, it will panic if that's not the case.
fn find_split_index(times: &Int64Vec) -> Option<usize> {
    debug_assert!(
        times.validity().is_none(),
        "The time index must always be dense."
    );
    debug_assert!(
        times.values().windows(2).all(|t| t[0] <= t[1]),
        "time index must be sorted before splitting!"
    );

    let times = times.values();
    if times.first() == times.last() {
        return None; // early exit: unsplittable
    }

    // This can never be lesser than 1 as we never split buckets smaller than 2 entries.
    let halfway_idx = times.len() / 2;
    let target = times[halfway_idx];

    // Are we about to split in the middle of a continuous run? Hop backwards to figure it out.
    let split_idx1 = Some(times[..halfway_idx].partition_point(|&t| t < target)).filter(|&i| i > 0);

    // Are we about to split in the middle of a continuous run? Hop forwards to figure it out.
    let split_idx2 = Some(times[halfway_idx..].partition_point(|&t| t <= target))
        .map(|t| t + halfway_idx) // we skipped that many entries!
        .filter(|&t| t < times.len());

    // Are we in the middle of a backwards continuous run? a forwards continuous run? both?
    match (split_idx1, split_idx2) {
        // Unsplittable, which cannot happen as we already early-exit earlier.
        #[cfg(not(debug_assertions))]
        (None, None) => None,
        #[cfg(debug_assertions)]
        (None, None) => unreachable!(),

        // Backwards run, let's use the first split index.
        (Some(split_idx1), None) => Some(split_idx1),

        // Forwards run, let's use the second split index.
        (None, Some(split_idx2)) => Some(split_idx2),

        // The run goes both backwards and forwards from the half point: use the split index
        // that's the closest to halfway.
        (Some(split_idx1), Some(split_idx2)) => {
            if halfway_idx.abs_diff(split_idx1) < halfway_idx.abs_diff(split_idx2) {
                split_idx1
            } else {
                split_idx2
            }
            .into()
        }
    }
}

#[test]
fn test_find_split_index() {
    let test_cases = [
        (vec![1, 1], None),
        //
        (vec![1, 1, 1], None),
        (vec![1, 1, 2], Some(2)),
        (vec![0, 1, 1], Some(1)),
        //
        (vec![1, 1, 1, 1], None),
        (vec![1, 1, 1, 2], Some(3)),
        (vec![0, 1, 1, 1], Some(1)),
        //
        (vec![1, 1, 1, 1, 1], None),
        (vec![1, 1, 1, 1, 2], Some(4)),
        (vec![0, 1, 1, 1, 1], Some(1)),
        (vec![0, 1, 1, 1, 2], Some(1)), // first one wins when equal distances
        (vec![0, 1, 1, 2, 2], Some(3)), // second one is closer
        (vec![0, 0, 1, 2, 2], Some(2)), // first one wins when equal distances
        (vec![0, 0, 2, 2, 2], Some(2)), // second one is closer
        (vec![0, 0, 0, 2, 2], Some(3)), // first one is closer
    ];

    for (times, expected) in test_cases {
        let times = Int64Vec::from_vec(times);
        let got = find_split_index(&times);
        assert_eq!(expected, got);
    }
}

/// Given a time index and a desired split index, splits off the given time range in place,
/// and returns a new time range corresponding to the second part.
///
/// The split index is exclusive: everything up to `split_idx` (excluded) will end up in the
/// first split.
///
/// The two resulting time range halves are guaranteed to never overlap.
fn split_time_range_off(
    split_idx: usize,
    times1: &Int64Vec,
    time_range1: &mut TimeRange,
) -> TimeRange {
    let times1 = times1.values();

    let time_range2 = TimeRange::new(times1[split_idx].into(), time_range1.max);

    // This can never fail (underflow or OOB) because we never split buckets smaller than 2
    // entries.
    time_range1.max = times1[split_idx - 1].into();

    debug_assert!(
        time_range1.max.as_i64() < time_range2.min.as_i64(),
        "split resulted in overlapping time ranges: {} <-> {}\n{:#?}",
        time_range1.max.as_i64(),
        time_range2.min.as_i64(),
        (&time_range1, &time_range2),
    );

    time_range2
}

/// Given a primary time index and a desired split index, splits off the time index in place,
/// and returns a new time index corresponding to the second part.
///
/// The split index is exclusive: everything up to `split_idx` (excluded) will end up in the
/// first split.
fn split_primary_index_off(split_idx: usize, times1: &mut Int64Vec) -> Int64Vec {
    debug_assert!(
        times1.validity().is_none(),
        "The time index must always be dense.",
    );

    let total_rows = times1.len();

    let (datatype, mut data1, _) = std::mem::take(times1).into_data();
    let data2 = data1.split_off(split_idx);
    let times2 = Int64Vec::from_data(datatype.clone(), data2, None);

    *times1 = Int64Vec::from_data(datatype, data1, None);

    debug_assert!(
        total_rows == times1.len() + times2.len(),
        "expected both halves to sum up to the length of the original time index: \
            got times={} vs. times1+times2={}",
        total_rows,
        times1.len() + times2.len(),
    );

    times2
}

/// Given a secondary index of any kind and a desired split index, splits off the index
/// in place, and returns a new index of the same kind that corresponds to the second part.
///
/// The split index is exclusive: everything up to `split_idx` (excluded) will end up in the
/// first split.
fn split_secondary_index_off(split_idx: usize, index1: &mut UInt64Vec) -> UInt64Vec {
    let (datatype, mut data1, validity1) = std::mem::take(index1).into_data();
    let data2 = data1.split_off(split_idx);

    let validities = validity1.map(|validity1| {
        let mut validity1 = validity1.into_iter().collect::<Vec<_>>();
        let validity2 = validity1.split_off(split_idx);
        (
            MutableBitmap::from_iter(validity1),
            MutableBitmap::from_iter(validity2),
        )
    });

    // We can only end up with either no validity bitmap (because the original index didn't have
    // one), or with two new bitmaps (because we've split the original in two), nothing in
    // between.
    if let Some((validity1, validity2)) = validities {
        *index1 = UInt64Vec::from_data(datatype.clone(), data1, Some(validity1));
        UInt64Vec::from_data(datatype, data2, Some(validity2))
    } else {
        *index1 = UInt64Vec::from_data(datatype.clone(), data1, None);
        UInt64Vec::from_data(datatype, data2, None)
    }
}

// --- Components ---

impl ComponentTable {
    /// Creates a new component table for the specified component `datatype`.
    ///
    /// `datatype` must be the type of the component itself, devoid of any wrapping layers
    /// (i.e. _not_ a `ListArray<...>`!).
    fn new(name: ComponentName, datatype: &DataType) -> Self {
        ComponentTable {
            name,
            datatype: datatype.clone(),
            buckets: [ComponentBucket::new(
                name,
                datatype,
                RowIndex::from_u64(0u64),
            )]
            .into(),
        }
    }

    /// Finds the appropriate bucket in this component table and pushes `rows_single` at the
    /// end of it, returning the _global_ `RowIndex` for this new row.
    ///
    /// `rows_single` must be a unit-length list of arrays of structs,
    /// i.e. `ListArray<StructArray>`:
    /// - the list layer corresponds to the different rows (always unit-length for now),
    /// - the array layer corresponds to the different instances within that single row,
    /// - and finally the struct layer holds the components themselves.
    /// E.g.:
    /// ```ignore
    /// [[{x: 8.687487, y: 1.9590926}, {x: 2.0559108, y: 0.1494348}, {x: 7.09219, y: 0.9616637}]]
    /// ```
    //
    // TODO(#589): support for batched row component insertions
    pub fn push(
        &mut self,
        config: &DataStoreConfig,
        time_point: &TimePoint,
        rows_single: &dyn Array,
    ) -> RowIndex {
        debug_assert!(
            ListArray::<i32>::get_child_type(rows_single.data_type()) == &self.datatype,
            "trying to insert data of the wrong datatype in a component table",
        );
        debug_assert!(
            rows_single.len() == 1,
            "batched row component insertions are not supported yet"
        );

        // All component tables spawn with an initial bucket at row offset 0, thus this cannot
        // fail.
        let active_bucket = self.buckets.back_mut().unwrap();

        let size = active_bucket.total_size_bytes();
        let size_overflow = active_bucket.total_size_bytes() > config.component_bucket_size_bytes;

        let len = active_bucket.total_rows();
        let len_overflow = len > config.component_bucket_nb_rows;

        if len_overflow {
            debug!(
                kind = "insert",
                component = self.name.as_str(),
                size_limit = config.component_bucket_size_bytes,
                len_limit = config.component_bucket_nb_rows,
                size,
                size_overflow,
                len,
                len_overflow,
                "allocating new component bucket, previous one overflowed"
            );

            // Archive currently active bucket.
            active_bucket.archive();

            let row_offset = active_bucket.row_offset.as_u64() + len;
            self.buckets.push_back(ComponentBucket::new(
                self.name,
                &self.datatype,
                RowIndex::from_u64(row_offset),
            ));
        }

        // Two possible cases:
        // - If the table has not just underwent an overflow, then this is panic-safe for the
        //   same reason as above: all component tables spawn with an initial bucket at row
        //   offset 0, thus this cannot fail.
        // - If the table has just overflowed, then we've just pushed a bucket to the dequeue.
        let active_bucket = self.buckets.back_mut().unwrap();
        let row_idx = RowIndex::from_u64(
            active_bucket.push(time_point, rows_single) + active_bucket.row_offset.as_u64(),
        );

        debug!(
            kind = "insert",
            timelines = ?time_point.into_iter()
                .map(|(timeline, time)| (timeline.name(), timeline.typ().format(*time)))
                .collect::<Vec<_>>(),
            component = self.name.as_str(),
            %row_idx,
            "pushed into component table"
        );

        row_idx
    }
}

impl ComponentBucket {
    /// Creates a new component bucket for the specified component `datatype`.
    ///
    /// `datatype` must be the type of the component itself, devoid of any wrapping layers
    /// (i.e. _not_ a `ListArray<...>`!).
    pub fn new(name: ComponentName, datatype: &DataType, row_offset: RowIndex) -> Self {
        // If this is the first bucket of this table, we need to insert an empty list at
        // row index #0!
        let chunks = if row_offset.as_u64() == 0 {
            let empty = ListArray::<i32>::from_data(
                ListArray::<i32>::default_datatype(datatype.clone()),
                Buffer::from(vec![0, 0i32]),
                new_empty_array(datatype.clone()),
                None,
            );
            vec![empty.boxed()]
        } else {
            vec![]
        };

        let total_rows = chunks.iter().map(|values| values.len() as u64).sum();
        let total_size_bytes = chunks
            .iter()
            .map(|values| arrow2::compute::aggregate::estimated_bytes_size(&**values) as u64)
            .sum();

        Self {
            name,
            row_offset,
            archived: false,
            time_ranges: Default::default(),
            chunks,
            total_rows,
            total_size_bytes,
        }
    }

    /// Pushes `rows_single` to the end of the bucket, returning the _local_ index of the
    /// freshly added row.
    ///
    /// `rows_single` must be a unit-length list of arrays of structs,
    /// i.e. `ListArray<StructArray>`:
    /// - the list layer corresponds to the different rows (always unit-length for now),
    /// - the array layer corresponds to the different instances within that single row,
    /// - and finally the struct layer holds the components themselves.
    /// E.g.:
    /// ```ignore
    /// [[{x: 8.687487, y: 1.9590926}, {x: 2.0559108, y: 0.1494348}, {x: 7.09219, y: 0.9616637}]]
    /// ```
    pub fn push(&mut self, time_point: &TimePoint, rows_single: &dyn Array) -> u64 {
        debug_assert!(
            rows_single.len() == 1,
            "batched row component insertions are not supported yet"
        );

        // Keep track of all affected time ranges, for garbage collection purposes.
        for (timeline, &time) in time_point {
            self.time_ranges
                .entry(*timeline)
                .and_modify(|range| {
                    *range = TimeRange::new(range.min.min(time), range.max.max(time));
                })
                .or_insert_with(|| TimeRange::new(time, time));
        }

        self.total_rows += 1;
        // Warning: this is surprisingly costly!
        self.total_size_bytes +=
            arrow2::compute::aggregate::estimated_bytes_size(rows_single) as u64;

        // TODO(#589): support for non-unit-length chunks
        self.chunks.push(rows_single.to_boxed()); // shallow

        self.chunks.len() as u64 - 1
    }

    /// Archives the bucket as a new one is about to take its place.
    ///
    /// This is a good opportunity to run compaction and other maintenance related tasks.
    pub fn archive(&mut self) {
        debug_assert!(
            !self.archived,
            "achiving an already archived bucket, something is likely wrong"
        );

        // Chunk compaction
        // Compacts the bucket by concatenating all chunks of data into a single one.
        {
            use arrow2::compute::concatenate::concatenate;

            let chunks = self.chunks.iter().map(|chunk| &**chunk).collect::<Vec<_>>();
            // Only two reasons this can ever fail:
            //
            // * `chunks` is empty:
            // This can never happen, buckets always spawn with an initial chunk.
            //
            // * the various chunks contain data with different datatypes:
            // This can never happen as that would first panic during insertion.
            let values = concatenate(&chunks).unwrap();

            // Recompute the size as we've just discarded a bunch of list headers.
            self.total_size_bytes =
                arrow2::compute::aggregate::estimated_bytes_size(&*values) as u64;

            self.chunks = vec![values];
        }

        self.archived = true;
    }
}<|MERGE_RESOLUTION|>--- conflicted
+++ resolved
@@ -5,11 +5,8 @@
 use arrow2::bitmap::MutableBitmap;
 use arrow2::buffer::Buffer;
 use arrow2::datatypes::DataType;
-<<<<<<< HEAD
 use itertools::Itertools as _;
-=======
 use nohash_hasher::IntMap;
->>>>>>> 36d79ba5
 use parking_lot::RwLock;
 
 use re_log::debug;
@@ -65,7 +62,7 @@
         debug!(
             kind = "insert",
             id = self.insert_id,
-            clustering_key = self.clustering_key,
+            clustering_key = %self.clustering_key,
             timelines = ?time_point.iter()
                 .map(|(timeline, time)| (timeline.name(), timeline.typ().format(*time)))
                 .collect::<Vec<_>>(),
@@ -80,7 +77,7 @@
         // TODO(#589): support for batched row component insertions
         for row_nr in 0..nb_rows {
             let clustering_comp =
-                get_or_create_clustering_key(row_nr, components, &self.clustering_key);
+                get_or_create_clustering_key(row_nr, components, self.clustering_key);
             let expected_nb_instances = clustering_comp.len();
 
             // TODO:
@@ -123,7 +120,6 @@
                 // So use the fact that `rows` is always of unit-length for now.
                 let rows_single = rows;
 
-<<<<<<< HEAD
                 let nb_instances = rows_single
                     .as_any()
                     .downcast_ref::<ListArray<i32>>()
@@ -137,23 +133,12 @@
                         clustering component",
                 );
 
-                let table = self
-                    .components
-                    .entry((*bundle.name).to_owned())
-                    .or_insert_with(|| {
-                        ComponentTable::new(
-                            (*name).clone(),
-                            ListArray::<i32>::get_child_type(rows_single.data_type()),
-                        )
-                    });
-=======
                 let table = self.components.entry(bundle.name).or_insert_with(|| {
                     ComponentTable::new(
                         *name,
                         ListArray::<i32>::get_child_type(rows_single.data_type()),
                     )
                 });
->>>>>>> 36d79ba5
 
                 let row_idx = table.push(&self.config, time_point, rows_single.as_ref());
                 row_indices.insert(*name, row_idx);
@@ -177,7 +162,7 @@
 fn get_or_create_clustering_key(
     row_nr: usize,
     components: &[ComponentBundle],
-    clustering_key: ComponentNameRef<'_>,
+    clustering_key: ComponentName,
 ) -> Box<dyn Array> {
     let clustering_comp = components
         .iter()
