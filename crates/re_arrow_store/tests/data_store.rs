--- conflicted
+++ resolved
@@ -5,22 +5,15 @@
 use std::sync::atomic::{AtomicBool, Ordering};
 
 use arrow2::array::{Array, ListArray, UInt64Array};
-<<<<<<< HEAD
-use nohash_hasher::IntMap;
 use polars_core::{prelude::*, series::Series};
 use re_arrow_store::{
-    polars_util, test_bundle, DataStore, LatestAtQuery, RangeQuery, TimeInt, TimeRange,
+    polars_util, test_bundle, DataStore, LatestAtQuery, TimeInt, TimeQuery, TimelineQuery,
 };
 use re_log_types::{
     datagen::{
-        build_frame_nr, build_instances, build_instances_from, build_some_point2d, build_some_rects,
+        build_frame_nr, build_some_instances, build_some_instances_from, build_some_point2d,
+        build_some_rects,
     },
-=======
-use polars_core::{prelude::*, series::Series};
-use re_arrow_store::{polars_util, test_bundle, DataStore, TimeQuery, TimelineQuery};
-use re_log_types::{
-    datagen::{build_frame_nr, build_some_instances, build_some_point2d, build_some_rects},
->>>>>>> d9212306
     field_types::{Instance, Point2D, Rect2D},
     msg_bundle::{wrap_in_listarray, Component as _, MsgBundle},
     ComponentName, ObjPath as EntityPath, TimeType, Timeline,
@@ -38,7 +31,6 @@
     }
 }
 fn latest_at_impl(store: &mut DataStore) {
-<<<<<<< HEAD
     init_logs();
 
     let ent_path = EntityPath::from("this/that");
@@ -49,7 +41,7 @@
     let frame3 = 3.into();
     let frame4 = 4.into();
 
-    let (instances1, rects1) = (build_instances(3), build_some_rects(3));
+    let (instances1, rects1) = (build_some_instances(3), build_some_rects(3));
     let bundle1 = test_bundle!(ent_path @ [build_frame_nr(frame1)] => [instances1.clone(), rects1]);
     store.insert(&bundle1).unwrap();
 
@@ -131,7 +123,7 @@
     let frame4 = 4.into();
     let frame5 = 5.into();
 
-    let insts1 = build_instances(3);
+    let insts1 = build_some_instances(3);
     let rects1 = build_some_rects(3);
     let bundle1 = test_bundle!(ent_path @ [build_frame_nr(frame1)] => [insts1.clone(), rects1]);
     store.insert(&bundle1).unwrap();
@@ -144,47 +136,20 @@
     let bundle3 = test_bundle!(ent_path @ [build_frame_nr(frame3)] => [points3]);
     store.insert(&bundle3).unwrap();
 
-    let insts4_1 = build_instances_from(20..25);
+    let insts4_1 = build_some_instances_from(20..25);
     let rects4_1 = build_some_rects(5);
     let bundle4_1 = test_bundle!(ent_path @ [build_frame_nr(frame4)] => [insts4_1, rects4_1]);
     store.insert(&bundle4_1).unwrap();
 
-    let insts4_2 = build_instances_from(25..30);
+    let insts4_2 = build_some_instances_from(25..30);
     let rects4_2 = build_some_rects(5);
     let bundle4_2 = test_bundle!(ent_path @ [build_frame_nr(frame4)] => [insts4_2, rects4_2]);
     store.insert(&bundle4_2).unwrap();
 
-    let insts4_3 = build_instances_from(30..35);
+    let insts4_3 = build_some_instances_from(30..35);
     let rects4_3 = build_some_rects(5);
     let bundle4_3 = test_bundle!(ent_path @ [build_frame_nr(frame4)] => [insts4_3, rects4_3]);
     store.insert(&bundle4_3).unwrap();
-=======
-    init_logs();
-
-    let ent_path = EntityPath::from("this/that");
-
-    let frame0 = 0;
-    let frame1 = 1;
-    let frame2 = 2;
-    let frame3 = 3;
-    let frame4 = 4;
-
-    let (instances1, rects1) = (build_some_instances(3), build_some_rects(3));
-    let bundle1 = test_bundle!(ent_path @ [build_frame_nr(1)] => [instances1.clone(), rects1]);
-    store.insert(&bundle1).unwrap();
-
-    let points2 = build_some_point2d(3);
-    let bundle2 = test_bundle!(ent_path @ [build_frame_nr(2)] => [instances1, points2]);
-    store.insert(&bundle2).unwrap();
-
-    let points3 = build_some_point2d(10);
-    let bundle3 = test_bundle!(ent_path @ [build_frame_nr(3)] => [points3]);
-    store.insert(&bundle3).unwrap();
-
-    let rects4 = build_some_rects(5);
-    let bundle4 = test_bundle!(ent_path @ [build_frame_nr(4)] => [rects4]);
-    store.insert(&bundle4).unwrap();
->>>>>>> d9212306
 
     if let err @ Err(_) = store.sanity_check() {
         store.sort_indices();
@@ -192,7 +157,6 @@
         err.unwrap();
     }
 
-<<<<<<< HEAD
     // TODO: probably want some comments in there
     let mut assert_range_components =
         |time_range: TimeRange,
@@ -367,96 +331,6 @@
 pub fn init_logs() {
     static INIT: AtomicBool = AtomicBool::new(false);
 
-=======
-    let mut assert_latest_components = |frame_nr: i64, bundles: &[(ComponentName, &MsgBundle)]| {
-        let timeline_frame_nr = Timeline::new("frame_nr", TimeType::Sequence);
-        let components_all = &[Rect2D::name(), Point2D::name()];
-
-        let df = polars_util::latest_components(
-            store,
-            &TimelineQuery::new(timeline_frame_nr, TimeQuery::LatestAt(frame_nr)),
-            &ent_path,
-            components_all,
-        )
-        .unwrap();
-
-        let df_expected = joint_df(store.cluster_key(), bundles);
-
-        store.sort_indices();
-        assert_eq!(df_expected, df, "{store}");
-    };
-
-    // TODO(cmc): bring back some log_time scenarios
-
-    assert_latest_components(frame0, &[]);
-    assert_latest_components(frame1, &[(Rect2D::name(), &bundle1)]);
-    assert_latest_components(
-        frame2,
-        &[(Rect2D::name(), &bundle1), (Point2D::name(), &bundle2)],
-    );
-    assert_latest_components(
-        frame3,
-        &[(Rect2D::name(), &bundle1), (Point2D::name(), &bundle3)],
-    );
-    assert_latest_components(
-        frame4,
-        &[(Rect2D::name(), &bundle4), (Point2D::name(), &bundle3)],
-    );
-}
-
-// --- Helpers ---
-
-/// Given a list of bundles, crafts a `latest_components`-looking dataframe.
-fn joint_df(cluster_key: ComponentName, bundles: &[(ComponentName, &MsgBundle)]) -> DataFrame {
-    let df = bundles
-        .iter()
-        .map(|(component, bundle)| {
-            let instances = if bundle.components.len() == 1 {
-                let len = bundle.components[0]
-                    .value
-                    .as_any()
-                    .downcast_ref::<ListArray<i32>>()
-                    .unwrap()
-                    .value(0)
-                    .len();
-                Series::try_from((
-                    cluster_key.as_str(),
-                    wrap_in_listarray(UInt64Array::from_vec((0..len as u64).collect()).to_boxed())
-                        .to_boxed(),
-                ))
-                .unwrap()
-            } else {
-                Series::try_from((cluster_key.as_str(), bundle.components[0].value.to_boxed()))
-                    .unwrap()
-            };
-
-            let df = DataFrame::new(vec![
-                instances,
-                Series::try_from((
-                    component.as_str(),
-                    bundle.components.last().unwrap().value.to_boxed(),
-                ))
-                .unwrap(),
-            ])
-            .unwrap();
-
-            df.explode(df.get_column_names()).unwrap()
-        })
-        .reduce(|acc, df| {
-            acc.outer_join(&df, [cluster_key.as_str()], [cluster_key.as_str()])
-                .unwrap()
-        })
-        .unwrap_or_default();
-
-    df.sort([Instance::name().as_str()], false).unwrap_or(df)
-}
-
-// ---
-
-pub fn init_logs() {
-    static INIT: AtomicBool = AtomicBool::new(false);
-
->>>>>>> d9212306
     if INIT
         .compare_exchange(false, true, Ordering::SeqCst, Ordering::SeqCst)
         .is_ok()
