--- conflicted
+++ resolved
@@ -7,11 +7,7 @@
 publish = false
 
 [features]
-<<<<<<< HEAD
 default = ["polars"] # TODO: remove
-=======
-default = []
->>>>>>> d9212306
 ## Enables `parking_lot`'s deadlock detection background thread.
 deadlock_detection = ["parking_lot/deadlock_detection"]
 ## Integration with `polars`, to efficiently use the datastore with dataframes.
