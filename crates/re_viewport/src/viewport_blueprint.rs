use std::collections::BTreeMap;
use std::sync::atomic::{AtomicBool, Ordering};

use ahash::HashMap;
use egui_tiles::{SimplificationOptions, TileId};
use nohash_hasher::IntSet;
use smallvec::SmallVec;

use re_data_store::LatestAtQuery;
use re_entity_db::EntityPath;
use re_query::query_archetype;
use re_space_view::SpaceViewBlueprint;
use re_types::blueprint::components::ViewerRecommendationHash;
use re_viewer_context::{
    blueprint_id_to_tile_id, ContainerId, Contents, Item, SpaceViewClassIdentifier, SpaceViewId,
    SpaceViewSpawnHeuristics, ViewerContext,
};

use crate::{
    blueprint::components::{
        AutoLayout, AutoSpaceViews, IncludedSpaceView, RootContainer, SpaceViewMaximized,
    },
    container::ContainerBlueprint,
    viewport::TreeAction,
    VIEWPORT_PATH,
};

// ----------------------------------------------------------------------------

/// Describes the layout and contents of the Viewport Panel.
pub struct ViewportBlueprint {
    /// Where the space views are stored.
    ///
    /// Not a hashmap in order to preserve the order of the space views.
    pub space_views: BTreeMap<SpaceViewId, SpaceViewBlueprint>,

    /// All the containers found in the viewport.
    pub containers: BTreeMap<ContainerId, ContainerBlueprint>,

    /// The root container.
    pub root_container: Option<ContainerId>,

    /// The layouts of all the space views.
    pub tree: egui_tiles::Tree<SpaceViewId>,

    /// Show one tab as maximized?
    pub maximized: Option<SpaceViewId>,

    /// Whether the viewport layout is determined automatically.
    ///
    /// Set to `false` the first time the user messes around with the viewport blueprint.
    /// Note: we use a mutex here because writes needs to be effective immediately during the frame.
    auto_layout: AtomicBool,

    /// Whether space views should be created automatically.
    ///
    /// Note: we use a mutex here because writes needs to be effective immediately during the frame.
    auto_space_views: AtomicBool,

    /// Hashes of all recommended space views the viewer has already added and that should not be added again.
    past_viewer_recommendations: IntSet<ViewerRecommendationHash>,

    /// Channel to pass Blueprint mutation messages back to the [`crate::Viewport`]
    tree_action_sender: std::sync::mpsc::Sender<TreeAction>,
}

impl ViewportBlueprint {
    /// Attempt to load a [`SpaceViewBlueprint`] from the blueprint store.
    pub fn try_from_db(
        blueprint_db: &re_entity_db::EntityDb,
        query: &LatestAtQuery,
        tree_action_sender: std::sync::mpsc::Sender<TreeAction>,
    ) -> Self {
        re_tracing::profile_function!();

        let crate::blueprint::archetypes::ViewportBlueprint {
            space_views,
            root_container,
            maximized,
            auto_layout,
            auto_space_views,
            past_viewer_recommendations,
        } = match query_archetype(blueprint_db.store(), query, &VIEWPORT_PATH.into())
            .and_then(|arch| arch.to_archetype())
        {
            Ok(arch) => arch,
            Err(re_query::QueryError::PrimaryNotFound(_)) => {
                // Empty Store
                Default::default()
            }
            Err(err) => {
                if cfg!(debug_assertions) {
                    re_log::error!("Failed to load viewport blueprint: {err}.");
                } else {
                    re_log::debug!("Failed to load viewport blueprint: {err}.");
                }
                Default::default()
            }
        };

        let space_view_ids: Vec<SpaceViewId> = space_views
            .unwrap_or(vec![])
            .iter()
            .map(|id| id.0.into())
            .collect();

        let space_views: BTreeMap<SpaceViewId, SpaceViewBlueprint> = space_view_ids
            .into_iter()
            .filter_map(|space_view: SpaceViewId| {
                SpaceViewBlueprint::try_from_db(space_view, blueprint_db, query)
            })
            .map(|sv| (sv.id, sv))
            .collect();

        let all_container_ids: Vec<ContainerId> = blueprint_db
            .tree()
            .children
            .get(ContainerId::registry_part())
            .map(|tree| {
                tree.children
                    .values()
                    .map(|subtree| ContainerId::from_entity_path(&subtree.path))
                    .collect()
            })
            .unwrap_or_default();

        let containers: BTreeMap<ContainerId, ContainerBlueprint> = all_container_ids
            .into_iter()
            .filter_map(|id| ContainerBlueprint::try_from_db(blueprint_db, query, id))
            .map(|c| (c.id, c))
            .collect();

        let root_container = root_container.map(|id| id.0.into());

        // Auto layouting and auto space view are only enabled if no blueprint has been provided by the user.
        // Only enable auto-space-views if this is the app-default blueprint
        let is_app_default_blueprint = blueprint_db
            .store_info()
            .map_or(false, |ri| ri.is_app_default_blueprint());
        let auto_layout =
            AtomicBool::new(auto_layout.map_or(is_app_default_blueprint, |auto| auto.0));
        let auto_space_views =
            AtomicBool::new(auto_space_views.map_or(is_app_default_blueprint, |auto| auto.0));

        let tree = build_tree_from_space_views_and_containers(
            space_views.values(),
            containers.values(),
            root_container,
        );

        let past_viewer_recommendations = past_viewer_recommendations
            .unwrap_or_default()
            .into_iter()
            .collect();

        ViewportBlueprint {
            space_views,
            containers,
            root_container,
            tree,
            maximized: maximized.map(|id| id.0.into()),
            auto_layout,
            auto_space_views,
            past_viewer_recommendations,
            tree_action_sender,
        }
    }

    /// Determine whether all views in a blueprint are invalid.
    ///
    /// This most commonly happens due to a change in struct definition that
    /// breaks the definition of a serde-field, which means all views will
    /// become invalid.
    ///
    /// Note: the invalid check is used to potentially reset the blueprint, so we
    /// take the conservative stance that if any view is still usable we will still
    /// treat the blueprint as valid and show it.
    pub fn is_invalid(&self) -> bool {
        !self.space_views.is_empty()
            && self
                .space_views
                .values()
                .all(|sv| sv.class_identifier() == &SpaceViewClassIdentifier::invalid())
    }

    pub fn space_view_ids(&self) -> impl Iterator<Item = &SpaceViewId> + '_ {
        self.space_views.keys()
    }

    pub fn space_view(&self, space_view: &SpaceViewId) -> Option<&SpaceViewBlueprint> {
        self.space_views.get(space_view)
    }

    pub fn container(&self, container_id: &ContainerId) -> Option<&ContainerBlueprint> {
        self.containers.get(container_id)
    }

    pub fn space_view_mut(
        &mut self,
        space_view_id: &SpaceViewId,
    ) -> Option<&mut SpaceViewBlueprint> {
        self.space_views.get_mut(space_view_id)
    }

    pub(crate) fn remove_space_view(&self, space_view_id: &SpaceViewId, ctx: &ViewerContext<'_>) {
        self.mark_user_interaction(ctx);

        // Remove the space view from the store
        if let Some(space_view) = self.space_views.get(space_view_id) {
            space_view.clear(ctx);
        }

        // If the space-view was maximized, clean it up
        if self.maximized == Some(*space_view_id) {
            self.set_maximized(None, ctx);
        }

        // Filter the space-view from the included space-views
        let components = self
            .space_views
            .keys()
            .filter(|id| id != &space_view_id)
            .map(|id| IncludedSpaceView((*id).into()))
            .collect::<Vec<_>>();
        ctx.save_blueprint_component(&VIEWPORT_PATH.into(), &components);
    }

    /// Duplicates a space view and its entity property overrides.
    ///
    /// TODO(#4977): much more than just entity properties must be cloned: overrides, etc.
    pub fn duplicate_space_view(
        &self,
        space_view_id: &SpaceViewId,
        ctx: &ViewerContext<'_>,
    ) -> Option<SpaceViewId> {
        let space_view = self.space_view(space_view_id)?;

        let new_space_view = space_view.duplicate(ctx.store_context, ctx.blueprint_query);
        let new_space_view_id = new_space_view.id;

        let parent_and_pos =
            self.find_parent_and_position_index(&Contents::SpaceView(*space_view_id));

        self.add_space_views(
            std::iter::once(new_space_view),
            ctx,
            parent_and_pos.map(|(parent, _)| parent),
            parent_and_pos.map(|(_, pos)| pos),
        );

        self.mark_user_interaction(ctx);

        Some(new_space_view_id)
    }

    /// If `false`, the item is referring to data that is not present in this blueprint.
    pub fn is_item_valid(&self, item: &Item) -> bool {
        match item {
<<<<<<< HEAD
            Item::DataSource(_)
            | Item::StoreId(_)
            | Item::ComponentPath(_)
            | Item::InstancePath(_) => true,

            Item::SpaceView(space_view_id) | Item::DataResult(space_view_id, _) => {
                self.space_view(space_view_id).is_some()
=======
            Item::StoreId(_) | Item::ComponentPath(_) | Item::InstancePath(_) => true,

            Item::SpaceView(space_view_id) => self.space_view(space_view_id).is_some(),

            Item::DataResult(space_view_id, instance_path) => {
                self.space_view(space_view_id).map_or(false, |space_view| {
                    space_view
                        .contents
                        .entity_path_filter
                        .is_included(&instance_path.entity_path)
                })
>>>>>>> 8ffc8e89
            }

            Item::Container(container_id) => self.container(container_id).is_some(),
        }
    }

    fn send_tree_action(&self, action: TreeAction) {
        if self.tree_action_sender.send(action).is_err() {
            re_log::warn_once!("Channel between ViewportBlueprint and Viewport is broken");
        }
    }

    pub fn mark_user_interaction(&self, ctx: &ViewerContext<'_>) {
        if self.auto_layout() {
            re_log::trace!("User edits - will no longer auto-layout");
        }

        self.set_auto_layout(false, ctx);
        self.set_auto_space_views(false, ctx);
    }

    pub fn on_frame_start(&self, ctx: &ViewerContext<'_>) {
        if self.auto_space_views() {
            self.spawn_heuristic_space_views(ctx);
        }
    }

    fn spawn_heuristic_space_views(&self, ctx: &ViewerContext<'_>) {
        re_tracing::profile_function!();

        for entry in ctx.space_view_class_registry.iter_registry() {
            let class_id = entry.identifier;
            let SpaceViewSpawnHeuristics {
                mut recommended_space_views,
            } = entry.class.spawn_heuristics(ctx);

            re_tracing::profile_scope!("filter_recommendations_for", class_id);

            // Remove all space views that we already spawned via heuristic before.
            recommended_space_views.retain(|recommended_view| {
                !self
                    .past_viewer_recommendations
                    .contains(&recommended_view.recommendation_hash(class_id))
            });

            // Each of the remaining recommendations would individually be a candidate for spawning if there were
            // no other space views in the viewport.
            // In the following steps we further filter this list depending on what's on screen already,
            // as well as redundancy within the recommendation itself BUT this is an important checkpoint:
            // All the other views may change due to user interaction, but this does *not* mean
            // that we should suddenly spawn the views we're filtering out here.
            // Therefore everything so far needs to be added to `past_viewer_recommendations`,
            // which marks this as "already processed recommendation".
            //
            // Example:
            // Recommendation contains `/**` and `/camera/**`.
            // We filter out `/camera/**` because that would be redundant to `/**`.
            // If now the user edits the space view at `/**` to be `/points/**`, that does *not*
            // mean we should suddenly add `/camera/**` to the viewport.
            if !recommended_space_views.is_empty() {
                let new_viewer_recommendation_hashes = self
                    .past_viewer_recommendations
                    .iter()
                    .cloned()
                    .chain(
                        recommended_space_views
                            .iter()
                            .map(|recommendation| recommendation.recommendation_hash(class_id)),
                    )
                    .collect::<Vec<_>>();

                ctx.save_blueprint_component(
                    &VIEWPORT_PATH.into(),
                    &new_viewer_recommendation_hashes,
                );
            }

            // Remove all space views that have all the entities we already have on screen.
            let existing_path_filters = self
                .space_views
                .values()
                .filter(|space_view| space_view.class_identifier() == &class_id)
                .map(|space_view| &space_view.contents.entity_path_filter)
                .collect::<Vec<_>>();
            recommended_space_views.retain(|recommended_view| {
                existing_path_filters.iter().all(|existing_filter| {
                    !existing_filter.is_superset_of(&recommended_view.query_filter)
                })
            });

            // Remove all space views that are redundant within the remaining recommendation.
            // This n^2 loop should only run ever for frames that add new space views.
            let final_recommendations = recommended_space_views
                .iter()
                .enumerate()
                .filter(|(j, candidate)| {
                    recommended_space_views
                        .iter()
                        .enumerate()
                        .all(|(i, other)| {
                            i == *j || !other.query_filter.is_superset_of(&candidate.query_filter)
                        })
                })
                .map(|(_, recommendation)| recommendation);

            self.add_space_views(
                final_recommendations.map(|recommendation| {
                    SpaceViewBlueprint::new(class_id, recommendation.clone())
                }),
                ctx,
                None,
                None,
            );
        }
    }

    /// Add a set of space views to the viewport.
    ///
    /// The space view is added to the root container, or, if provided, to a given parent container.
    /// The list of created space view IDs is returned.
    ///
    /// Note that this doesn't focus the corresponding tab. Use [`Self::focus_tab`] with the returned ID
    /// if needed.
    ///
    /// NOTE: Calling this more than once per frame will result in lost data.
    /// Each call to `add_space_views` emits an updated list of [`IncludedSpaceView`]s
    /// Built by taking the list of [`IncludedSpaceView`]s from the current frame
    /// and adding the new space views to it. Since this the edit is not applied until
    /// the end of frame the second call will see a stale version of the data.
    // TODO(jleibs): Better safety check here.
    pub fn add_space_views(
        &self,
        space_views: impl Iterator<Item = SpaceViewBlueprint>,
        ctx: &ViewerContext<'_>,
        parent_container: Option<ContainerId>,
        position_in_parent: Option<usize>,
    ) -> Vec<SpaceViewId> {
        let mut new_ids: Vec<_> = vec![];

        for space_view in space_views {
            let space_view_id = space_view.id;

            // Save the space view to the store
            space_view.save_to_blueprint_store(ctx);

            // Update the space-view ids:
            new_ids.push(space_view_id);
        }

        if !new_ids.is_empty() {
            for id in &new_ids {
                self.send_tree_action(TreeAction::AddSpaceView(
                    *id,
                    parent_container,
                    position_in_parent,
                ));
            }

            let components = self
                .space_views
                .keys()
                .chain(new_ids.iter())
                .map(|id| IncludedSpaceView((*id).into()))
                .collect::<Vec<_>>();
            ctx.save_blueprint_component(&VIEWPORT_PATH.into(), &components);
        }

        new_ids
    }

    /// Returns an iterator over all the contents (space views and containers) in the viewport.
    pub fn contents_iter(&self) -> impl Iterator<Item = Contents> + '_ {
        self.space_views
            .keys()
            .map(|space_view_id| Contents::SpaceView(*space_view_id))
            .chain(
                self.containers
                    .keys()
                    .map(|container_id| Contents::Container(*container_id)),
            )
    }

    /// Walk the entire [`Contents`] tree, starting from the root container.
    ///
    /// See [`Self::visit_contents_in_container`] for details.
    pub fn visit_contents(&self, visitor: &mut impl FnMut(&Contents, &SmallVec<[ContainerId; 4]>)) {
        if let Some(root_container) = self.root_container {
            self.visit_contents_in_container(&root_container, visitor);
        }
    }

    /// Walk the subtree defined by the provided container id and call `visitor` for each
    /// [`Contents`].
    ///
    /// Note:
    /// - `visitor` is first called for the container passed in argument
    /// - `visitor`'s second argument contains the hierarchy leading to the visited contents, from
    ///   (and including) the container passed in argument
    pub fn visit_contents_in_container(
        &self,
        container_id: &ContainerId,
        visitor: &mut impl FnMut(&Contents, &SmallVec<[ContainerId; 4]>),
    ) {
        let mut hierarchy = SmallVec::new();
        self.visit_contents_in_container_impl(container_id, &mut hierarchy, visitor);
    }

    fn visit_contents_in_container_impl(
        &self,
        container_id: &ContainerId,
        hierarchy: &mut SmallVec<[ContainerId; 4]>,
        visitor: &mut impl FnMut(&Contents, &SmallVec<[ContainerId; 4]>),
    ) {
        visitor(&Contents::Container(*container_id), hierarchy);
        if let Some(container) = self.container(container_id) {
            hierarchy.push(*container_id);
            for contents in &container.contents {
                visitor(contents, hierarchy);
                match contents {
                    Contents::Container(container_id) => {
                        self.visit_contents_in_container_impl(container_id, hierarchy, visitor);
                    }
                    Contents::SpaceView(_) => {}
                }
            }
            hierarchy.pop();
        }
    }

    /// Given a predicate, finds the (first) matching contents by recursively walking from the root
    /// container.
    pub fn find_contents_by(&self, predicate: &impl Fn(&Contents) -> bool) -> Option<Contents> {
        if let Some(root_container) = self.root_container {
            self.find_contents_in_container_by(predicate, &root_container)
        } else {
            None
        }
    }

    /// Given a predicate, finds the (first) matching contents by recursively walking from the given
    /// container.
    pub fn find_contents_in_container_by(
        &self,
        predicate: &impl Fn(&Contents) -> bool,
        container_id: &ContainerId,
    ) -> Option<Contents> {
        if predicate(&Contents::Container(*container_id)) {
            return Some(Contents::Container(*container_id));
        }

        let container = self.container(container_id)?;

        for contents in &container.contents {
            if predicate(contents) {
                return Some(*contents);
            }

            match contents {
                Contents::Container(container_id) => {
                    let res = self.find_contents_in_container_by(predicate, container_id);
                    if res.is_some() {
                        return res;
                    }
                }
                Contents::SpaceView(_) => {}
            }
        }

        None
    }

    /// Checks if some content is (directly or indirectly) contained in the given container.
    pub fn is_contents_in_container(
        &self,
        contents: &Contents,
        container_id: &ContainerId,
    ) -> bool {
        self.find_contents_in_container_by(&|c| c == contents, container_id)
            .is_some()
    }

    /// Given a container or a space view, find its enclosing container and its position within it.
    pub fn find_parent_and_position_index(
        &self,
        contents: &Contents,
    ) -> Option<(ContainerId, usize)> {
        if let Some(container_id) = self.root_container {
            if *contents == Contents::Container(container_id) {
                // root doesn't have a parent
                return None;
            }
            self.find_parent_and_position_index_impl(contents, &container_id)
        } else {
            None
        }
    }

    fn find_parent_and_position_index_impl(
        &self,
        contents: &Contents,
        container_id: &ContainerId,
    ) -> Option<(ContainerId, usize)> {
        let container = self.container(container_id)?;

        for (pos, child_contents) in container.contents.iter().enumerate() {
            if child_contents == contents {
                return Some((*container_id, pos));
            }

            match child_contents {
                Contents::Container(child_container_id) => {
                    let res =
                        self.find_parent_and_position_index_impl(contents, child_container_id);
                    if res.is_some() {
                        return res;
                    }
                }
                Contents::SpaceView(_) => {}
            }
        }

        None
    }

    /// Add a container of the provided kind.
    ///
    /// The container is added to the root container or, if provided, to the given parent container.
    pub fn add_container(
        &self,
        kind: egui_tiles::ContainerKind,
        parent_container: Option<ContainerId>,
    ) {
        self.send_tree_action(TreeAction::AddContainer(kind, parent_container));
    }

    /// Recursively remove a container or a space view.
    pub fn remove_contents(&self, contents: Contents) {
        self.send_tree_action(TreeAction::RemoveContents(contents));
    }

    /// Move the `contents` container or space view to the specified target container and position.
    pub fn move_contents(
        &self,
        contents: Contents,
        target_container: ContainerId,
        target_position_in_container: usize,
    ) {
        self.send_tree_action(TreeAction::MoveContents {
            contents_to_move: contents,
            target_container,
            target_position_in_container,
        });
    }

    /// Move some [`Contents`] to a newly created container of the given kind.
    pub fn move_contents_to_new_container(
        &self,
        contents: Vec<Contents>,
        new_container_kind: egui_tiles::ContainerKind,
        target_container: ContainerId,
        target_position_in_container: usize,
    ) {
        self.send_tree_action(TreeAction::MoveContentsToNewContainer {
            contents_to_move: contents,
            new_container_kind,
            target_container,
            target_position_in_container,
        });
    }

    /// Make sure the tab corresponding to this space view is focused.
    pub fn focus_tab(&self, space_view_id: SpaceViewId) {
        self.send_tree_action(TreeAction::FocusTab(space_view_id));
    }

    /// Set the kind of the provided container.
    pub fn set_container_kind(&self, container_id: ContainerId, kind: egui_tiles::ContainerKind) {
        // no-op check
        if let Some(container) = self.container(&container_id) {
            if container.container_kind == kind {
                return;
            }
        }

        self.send_tree_action(TreeAction::SetContainerKind(container_id, kind));
    }

    /// Simplify the container tree with the provided options.
    pub fn simplify_container(
        &self,
        container_id: &ContainerId,
        simplification_options: SimplificationOptions,
    ) {
        self.send_tree_action(TreeAction::SimplifyContainer(
            *container_id,
            simplification_options,
        ));
    }

    /// Set the container that is currently identified as the drop target of an ongoing drag.
    ///
    /// This is used for highlighting the drop target in the UI. Note that the drop target container is reset at every
    /// frame, so this command must be re-sent every frame as long as a drop target is identified.
    pub fn set_drop_target(&self, container_id: &ContainerId) {
        self.send_tree_action(TreeAction::SetDropTarget(*container_id));
    }

    /// Check the visibility of the provided content.
    ///
    /// This function may be called from UI code.
    pub fn is_contents_visible(&self, contents: &Contents) -> bool {
        match contents {
            Contents::Container(container_id) => {
                if let Some(container) = self.container(container_id) {
                    container.visible
                } else {
                    re_log::warn_once!(
                        "Visibility check failed due to unknown container id {container_id:?}"
                    );

                    false
                }
            }
            Contents::SpaceView(space_view_id) => {
                if let Some(space_view) = self.space_view(space_view_id) {
                    space_view.visible
                } else {
                    re_log::warn_once!(
                        "Visibility check failed due to unknown space view id {space_view_id:?}"
                    );

                    false
                }
            }
        }
    }

    /// Sets the visibility for the provided content.
    ///
    /// This function may be called from UI code.
    pub fn set_content_visibility(
        &self,
        ctx: &ViewerContext<'_>,
        contents: &Contents,
        visible: bool,
    ) {
        match contents {
            Contents::Container(container_id) => {
                if let Some(container) = self.container(container_id) {
                    if visible != container.visible {
                        if self.auto_layout() {
                            re_log::trace!(
                                "Container visibility changed - will no longer auto-layout"
                            );
                        }

                        self.set_auto_layout(false, ctx);
                        container.set_visible(ctx, visible);
                    }
                } else {
                    re_log::warn_once!(
                        "Visibility change failed due to unknown container id {container_id:?}"
                    );
                }
            }
            Contents::SpaceView(space_view_id) => {
                if let Some(space_view) = self.space_view(space_view_id) {
                    if visible != space_view.visible {
                        if self.auto_layout() {
                            re_log::trace!(
                                "Space-view visibility changed - will no longer auto-layout"
                            );
                        }

                        self.set_auto_layout(false, ctx);
                        space_view.set_visible(ctx, visible);
                    }
                } else {
                    re_log::warn_once!(
                        "Visibility change failed due to unknown space view id {space_view_id:?}"
                    );
                }
            }
        }
    }

    #[allow(clippy::unused_self)]
    pub fn space_views_containing_entity_path(
        &self,
        ctx: &ViewerContext<'_>,
        path: &EntityPath,
    ) -> Vec<SpaceViewId> {
        self.space_views
            .iter()
            .filter_map(|(space_view_id, space_view)| {
                let query_result = ctx.lookup_query_result(space_view.id);
                if query_result.tree.lookup_result_by_path(path).is_some() {
                    Some(*space_view_id)
                } else {
                    None
                }
            })
            .collect()
    }

    #[inline]
    pub fn set_auto_layout(&self, value: bool, ctx: &ViewerContext<'_>) {
        let old_value = self.auto_layout.swap(value, Ordering::SeqCst);

        if old_value != value {
            let component = AutoLayout(value);
            ctx.save_blueprint_component(&VIEWPORT_PATH.into(), &component);
        }
    }

    #[inline]
    pub fn auto_layout(&self) -> bool {
        self.auto_layout.load(Ordering::SeqCst)
    }

    #[inline]
    pub fn set_auto_space_views(&self, value: bool, ctx: &ViewerContext<'_>) {
        let old_value = self.auto_space_views.swap(value, Ordering::SeqCst);

        if old_value != value {
            let component = AutoSpaceViews(value);
            ctx.save_blueprint_component(&VIEWPORT_PATH.into(), &component);
        }
    }

    #[inline]
    pub fn auto_space_views(&self) -> bool {
        self.auto_space_views.load(Ordering::SeqCst)
    }

    #[inline]
    pub fn set_maximized(&self, space_view_id: Option<SpaceViewId>, ctx: &ViewerContext<'_>) {
        if self.maximized != space_view_id {
            let component_batch = space_view_id.map(|id| SpaceViewMaximized(id.into()));
            ctx.save_blueprint_component(&VIEWPORT_PATH.into(), &component_batch);
        }
    }

    /// Save the current state of the viewport to the blueprint store.
    /// This should only be called if the tree was edited.
    pub fn save_tree_as_containers(
        &self,
        tree: &egui_tiles::Tree<SpaceViewId>,
        ctx: &ViewerContext<'_>,
    ) {
        re_tracing::profile_function!();
        re_log::trace!("Saving tree: {tree:#?}");

        // First, update the mapping for all the previously known containers.
        // These were inserted with their ids, so we want to keep these
        // constant if we find them again.
        let mut contents_from_tile_id: HashMap<TileId, Contents> = self
            .containers
            .keys()
            .map(|id| (blueprint_id_to_tile_id(id), Contents::Container(*id)))
            .collect();

        // Now, update the content mapping for all the new tiles in the tree.
        for (tile_id, tile) in tree.tiles.iter() {
            // If we already know about this tile, then we don't need
            // to do anything.
            if contents_from_tile_id.contains_key(tile_id) {
                continue;
            }
            match tile {
                egui_tiles::Tile::Pane(space_view_id) => {
                    // If a container has a pointer to a space-view
                    // we want it to point at the space-view in the blueprint.
                    contents_from_tile_id.insert(*tile_id, Contents::SpaceView(*space_view_id));
                }
                egui_tiles::Tile::Container(container) => {
                    if tree.root != Some(*tile_id)
                        && container.kind() == egui_tiles::ContainerKind::Tabs
                        && container.num_children() == 1
                    {
                        // If this is a tab-container with a single child, then it might be a
                        // "Trivial Tab", which egui_tiles adds to all space-views during simplification
                        // but doesn't need to be persisted back to the store.
                        if let Some(egui_tiles::Tile::Pane(space_view_id)) = container
                            .children()
                            .next()
                            .and_then(|child| tree.tiles.get(*child))
                        {
                            // This is a trivial tab -- this tile can point directly to
                            // the SpaceView and not to a Container.
                            contents_from_tile_id
                                .insert(*tile_id, Contents::SpaceView(*space_view_id));
                            continue;
                        }
                    }

                    // If this wasn't a container we knew about and wasn't a trivial container
                    // we will need to create a new container for it.
                    let container_id = ContainerId::random();
                    contents_from_tile_id.insert(*tile_id, Contents::Container(container_id));
                }
            }
        }

        // Clear any existing container blueprints that aren't referenced
        // by any tiles.
        for (container_id, container) in &self.containers {
            let tile_id = blueprint_id_to_tile_id(container_id);
            if tree.tiles.get(tile_id).is_none() {
                container.clear(ctx);
            }
        }

        // Now save any contents that are a container back to the blueprint
        for (tile_id, contents) in &contents_from_tile_id {
            if let Contents::Container(container_id) = contents {
                if let Some(egui_tiles::Tile::Container(container)) = tree.tiles.get(*tile_id) {
                    let visible = tree.is_visible(*tile_id);

                    // TODO(jleibs): Make this only update the changed fields.
                    let blueprint = ContainerBlueprint::from_egui_tiles_container(
                        *container_id,
                        container,
                        visible,
                        &contents_from_tile_id,
                    );

                    blueprint.save_to_blueprint_store(ctx);
                }
            }
        }

        // Finally update the root
        if let Some(root_container) = tree
            .root()
            .and_then(|root| contents_from_tile_id.get(&root))
            .and_then(|contents| contents.as_container_id())
            .map(|container_id| RootContainer((container_id).into()))
        {
            ctx.save_blueprint_component(&VIEWPORT_PATH.into(), &root_container);
        } else {
            ctx.save_empty_blueprint_component::<RootContainer>(&VIEWPORT_PATH.into());
        }
    }
}

fn build_tree_from_space_views_and_containers<'a>(
    space_views: impl Iterator<Item = &'a SpaceViewBlueprint>,
    containers: impl Iterator<Item = &'a ContainerBlueprint>,
    root_container: Option<ContainerId>,
) -> egui_tiles::Tree<SpaceViewId> {
    re_tracing::profile_function!();
    let mut tree = egui_tiles::Tree::empty("viewport_tree");

    // First add all the space_views
    for space_view in space_views {
        let tile_id = blueprint_id_to_tile_id(&space_view.id);
        let pane = egui_tiles::Tile::Pane(space_view.id);
        tree.tiles.insert(tile_id, pane);
        tree.set_visible(tile_id, space_view.visible);
    }

    // Now add all the containers
    for container in containers {
        let tile_id = blueprint_id_to_tile_id(&container.id);

        tree.tiles.insert(tile_id, container.to_tile());
        tree.set_visible(tile_id, container.visible);
    }

    // And finally, set the root
    if let Some(root_container) = root_container.map(|id| blueprint_id_to_tile_id(&id)) {
        tree.root = Some(root_container);
    }

    tree
}<|MERGE_RESOLUTION|>--- conflicted
+++ resolved
@@ -256,16 +256,10 @@
     /// If `false`, the item is referring to data that is not present in this blueprint.
     pub fn is_item_valid(&self, item: &Item) -> bool {
         match item {
-<<<<<<< HEAD
             Item::DataSource(_)
             | Item::StoreId(_)
             | Item::ComponentPath(_)
             | Item::InstancePath(_) => true,
-
-            Item::SpaceView(space_view_id) | Item::DataResult(space_view_id, _) => {
-                self.space_view(space_view_id).is_some()
-=======
-            Item::StoreId(_) | Item::ComponentPath(_) | Item::InstancePath(_) => true,
 
             Item::SpaceView(space_view_id) => self.space_view(space_view_id).is_some(),
 
@@ -276,7 +270,6 @@
                         .entity_path_filter
                         .is_included(&instance_path.entity_path)
                 })
->>>>>>> 8ffc8e89
             }
 
             Item::Container(container_id) => self.container(container_id).is_some(),
