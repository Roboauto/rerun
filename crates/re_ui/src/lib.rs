--- conflicted
+++ resolved
@@ -73,1271 +73,9 @@
     DESIGN_TOKENS.get_or_init(DesignTokens::load)
 }
 
-<<<<<<< HEAD
-impl ReUi {
-    /// Create [`ReUi`] and apply style to the given egui context.
-    pub fn load_and_apply(egui_ctx: &egui::Context) -> Self {
-        egui_extras::install_image_loaders(egui_ctx);
-
-        egui_ctx.include_bytes(
-            "bytes://logo_dark_mode",
-            include_bytes!("../data/logo_dark_mode.png"),
-        );
-        egui_ctx.include_bytes(
-            "bytes://logo_light_mode",
-            include_bytes!("../data/logo_light_mode.png"),
-        );
-
-        Self {
-            egui_ctx: egui_ctx.clone(),
-            design_tokens: DesignTokens::load_and_apply(egui_ctx),
-        }
-    }
-
-    fn rerun_logo_uri(&self) -> &'static str {
-        if self.egui_ctx.style().visuals.dark_mode {
-            "bytes://logo_dark_mode"
-        } else {
-            "bytes://logo_light_mode"
-        }
-    }
-
-    /// Welcome screen big title
-    #[inline]
-    pub fn welcome_screen_h1() -> egui::TextStyle {
-        egui::TextStyle::Name("welcome-screen-h1".into())
-    }
-
-    #[inline]
-    pub fn welcome_screen_h2() -> egui::TextStyle {
-        egui::TextStyle::Name("welcome-screen-h2".into())
-    }
-
-    #[inline]
-    pub fn welcome_screen_example_title() -> egui::TextStyle {
-        egui::TextStyle::Name("welcome-screen-example-title".into())
-    }
-
-    #[inline]
-    pub fn welcome_screen_body() -> egui::TextStyle {
-        egui::TextStyle::Name("welcome-screen-body".into())
-    }
-
-    #[inline]
-    pub fn welcome_screen_tag() -> egui::TextStyle {
-        egui::TextStyle::Name("welcome-screen-tag".into())
-    }
-
-    pub fn welcome_screen_tab_bar_style(ui: &mut egui::Ui) {
-        ui.spacing_mut().item_spacing.x = 16.0;
-        ui.visuals_mut().selection.bg_fill = egui::Color32::TRANSPARENT;
-        ui.visuals_mut().selection.stroke = ui.visuals().widgets.active.fg_stroke;
-        ui.visuals_mut().widgets.hovered.weak_bg_fill = egui::Color32::TRANSPARENT;
-        ui.visuals_mut().widgets.hovered.fg_stroke = ui.visuals().widgets.active.fg_stroke;
-        ui.visuals_mut().widgets.active.weak_bg_fill = egui::Color32::TRANSPARENT;
-        ui.visuals_mut().widgets.inactive.fg_stroke = ui.visuals().widgets.noninteractive.fg_stroke;
-    }
-
-    /// Margin on all sides of views.
-    pub fn view_padding() -> f32 {
-        12.0
-    }
-
-    pub fn panel_margin() -> egui::Margin {
-        egui::Margin::symmetric(Self::view_padding(), 0.0)
-    }
-
-    pub fn window_rounding() -> f32 {
-        12.0
-    }
-
-    pub fn normal_rounding() -> f32 {
-        6.0
-    }
-
-    pub fn small_rounding() -> f32 {
-        4.0
-    }
-
-    pub fn table_line_height() -> f32 {
-        16.0 // should be big enough to contain buttons, i.e. egui_style.spacing.interact_size.y
-    }
-
-    pub fn table_header_height() -> f32 {
-        20.0
-    }
-
-    pub fn top_bar_margin() -> egui::Margin {
-        egui::Margin::symmetric(8.0, 2.0)
-    }
-
-    pub fn text_to_icon_padding() -> f32 {
-        4.0
-    }
-
-    /// Height of the top-most bar.
-    pub fn top_bar_height() -> f32 {
-        28.0 // Don't waste vertical space, especially important for embedded web viewers
-    }
-
-    /// Height of the title row in the blueprint view and selection view,
-    /// as well as the tab bar height in the viewport view.
-    pub fn title_bar_height() -> f32 {
-        24.0 // https://github.com/rerun-io/rerun/issues/5589
-    }
-
-    pub fn list_item_height() -> f32 {
-        24.0
-    }
-
-    pub fn native_window_rounding() -> f32 {
-        10.0
-    }
-
-    pub fn top_panel_frame(&self) -> egui::Frame {
-        let mut frame = egui::Frame {
-            inner_margin: Self::top_bar_margin(),
-            fill: self.design_tokens.top_bar_color,
-            ..Default::default()
-        };
-        if CUSTOM_WINDOW_DECORATIONS {
-            frame.rounding.nw = Self::native_window_rounding();
-            frame.rounding.ne = Self::native_window_rounding();
-        }
-        frame
-    }
-
-    #[allow(clippy::unused_self)]
-    pub fn bottom_panel_margin(&self) -> egui::Margin {
-        Self::top_bar_margin()
-    }
-
-    /// For the streams view (time panel)
-    pub fn bottom_panel_frame(&self) -> egui::Frame {
-        // Show a stroke only on the top. To achieve this, we add a negative outer margin.
-        // (on the inner margin we counteract this again)
-        let margin_offset = self.design_tokens.bottom_bar_stroke.width * 0.5;
-
-        let margin = self.bottom_panel_margin();
-
-        let mut frame = egui::Frame {
-            fill: self.design_tokens.bottom_bar_color,
-            inner_margin: margin + margin_offset,
-            outer_margin: egui::Margin {
-                left: -margin_offset,
-                right: -margin_offset,
-                // Add a proper stoke width thick margin on the top.
-                top: self.design_tokens.bottom_bar_stroke.width,
-                bottom: -margin_offset,
-            },
-            stroke: self.design_tokens.bottom_bar_stroke,
-            rounding: self.design_tokens.bottom_bar_rounding,
-            ..Default::default()
-        };
-        if CUSTOM_WINDOW_DECORATIONS {
-            frame.rounding.sw = Self::native_window_rounding();
-            frame.rounding.se = Self::native_window_rounding();
-        }
-        frame
-    }
-
-    pub fn small_icon_size() -> egui::Vec2 {
-        egui::Vec2::splat(14.0)
-    }
-
-    pub fn setup_table_header(_header: &mut egui_extras::TableRow<'_, '_>) {}
-
-    pub fn setup_table_body(body: &mut egui_extras::TableBody<'_>) {
-        // Make sure buttons don't visually overflow:
-        body.ui_mut().spacing_mut().interact_size.y = Self::table_line_height();
-    }
-
-    #[must_use]
-    #[allow(clippy::unused_self)]
-    pub fn warning_text(&self, text: impl Into<String>) -> egui::RichText {
-        let style = self.egui_ctx.style();
-        egui::RichText::new(text)
-            .italics()
-            .color(style.visuals.warn_fg_color)
-    }
-
-    #[must_use]
-    #[allow(clippy::unused_self)]
-    pub fn error_text(&self, text: impl Into<String>) -> egui::RichText {
-        let style = self.egui_ctx.style();
-        egui::RichText::new(text)
-            .italics()
-            .color(style.visuals.error_fg_color)
-    }
-
-    /// Shows a small error label with the given text on hover and copies the text to the clipboard on click.
-    pub fn error_label(&self, ui: &mut egui::Ui, error_text: &str) -> egui::Response {
-        let label = egui::Label::new(self.error_text("Error"))
-            .selectable(false)
-            .sense(egui::Sense::click());
-        let response = ui.add(label);
-        if response.clicked() {
-            ui.ctx().copy_text(error_text.to_owned());
-        }
-        response.on_hover_text(error_text)
-    }
-
-    /// The color we use to mean "loop this selection"
-    pub fn loop_selection_color() -> egui::Color32 {
-        egui::Color32::from_rgb(1, 37, 105) // from figma 2023-02-09
-    }
-
-    /// The color we use to mean "loop all the data"
-    pub fn loop_everything_color() -> egui::Color32 {
-        egui::Color32::from_rgb(2, 80, 45) // from figma 2023-02-09
-    }
-
-    /// Paint a watermark
-    pub fn paint_watermark(&self) {
-        if let Ok(egui::load::TexturePoll::Ready { texture }) = self.egui_ctx.try_load_texture(
-            self.rerun_logo_uri(),
-            egui::TextureOptions::default(),
-            egui::SizeHint::Scale(1.0.ord()),
-        ) {
-            let rect = Align2::RIGHT_BOTTOM
-                .align_size_within_rect(texture.size, self.egui_ctx.screen_rect())
-                .translate(-Vec2::splat(16.0));
-            let mut mesh = Mesh::with_texture(texture.id);
-            let uv = Rect::from_min_max(pos2(0.0, 0.0), pos2(1.0, 1.0));
-            mesh.add_rect_with_uv(rect, uv, Color32::WHITE);
-            self.egui_ctx.debug_painter().add(Shape::mesh(mesh));
-        }
-    }
-
-    pub fn top_bar_style(&self, style_like_web: bool) -> TopBarStyle {
-        let egui_zoom_factor = self.egui_ctx.zoom_factor();
-        let fullscreen = self
-            .egui_ctx
-            .input(|i| i.viewport().fullscreen)
-            .unwrap_or(false);
-
-        // On Mac, we share the same space as the native red/yellow/green close/minimize/maximize buttons.
-        // This means we need to make room for them.
-        let make_room_for_window_buttons = !style_like_web && {
-            #[cfg(target_os = "macos")]
-            {
-                crate::FULLSIZE_CONTENT && !fullscreen
-            }
-            #[cfg(not(target_os = "macos"))]
-            {
-                _ = fullscreen;
-                false
-            }
-        };
-
-        let native_buttons_size_in_native_scale = egui::vec2(64.0, 24.0); // source: I measured /emilk
-
-        let height = if make_room_for_window_buttons {
-            // On mac we want to match the height of the native red/yellow/green close/minimize/maximize buttons.
-            // TODO(emilk): move the native window buttons to match our Self::title_bar_height
-
-            // Use more vertical space when zoomed in…
-            let height = native_buttons_size_in_native_scale.y;
-
-            // …but never shrink below the native button height when zoomed out.
-            height.max(native_buttons_size_in_native_scale.y / egui_zoom_factor)
-        } else {
-            Self::top_bar_height() - Self::top_bar_margin().sum().y
-        };
-
-        let indent = if make_room_for_window_buttons {
-            // Always use the same width measured in native GUI coordinates:
-            native_buttons_size_in_native_scale.x / egui_zoom_factor
-        } else {
-            0.0
-        };
-
-        TopBarStyle { height, indent }
-    }
-
-    #[allow(clippy::unused_self)]
-    pub fn small_icon_button(&self, ui: &mut egui::Ui, icon: &Icon) -> egui::Response {
-        ui.add(self.small_icon_button_widget(ui, icon))
-    }
-
-    #[allow(clippy::unused_self)]
-    pub fn small_icon_button_widget(&self, ui: &egui::Ui, icon: &Icon) -> egui::ImageButton<'_> {
-        // TODO(emilk): change color and size on hover
-        egui::ImageButton::new(icon.as_image().fit_to_exact_size(Self::small_icon_size()))
-            .tint(ui.visuals().widgets.inactive.fg_stroke.color)
-    }
-
-    #[allow(clippy::unused_self)]
-    pub fn medium_icon_toggle_button(
-        &self,
-        ui: &mut egui::Ui,
-        icon: &Icon,
-        selected: &mut bool,
-    ) -> egui::Response {
-        let size_points = egui::Vec2::splat(16.0); // TODO(emilk): get from design tokens
-
-        let tint = if *selected {
-            ui.visuals().widgets.inactive.fg_stroke.color
-        } else {
-            egui::Color32::from_gray(100) // TODO(emilk): get from design tokens
-        };
-        let mut response = ui
-            .add(egui::ImageButton::new(icon.as_image().fit_to_exact_size(size_points)).tint(tint));
-        if response.clicked() {
-            *selected = !*selected;
-            response.mark_changed();
-        }
-        response
-    }
-
-    #[allow(clippy::unused_self)]
-    fn large_button_impl(
-        &self,
-        ui: &mut egui::Ui,
-        icon: &Icon,
-        bg_fill: Option<Color32>,
-        tint: Option<Color32>,
-    ) -> egui::Response {
-        let prev_style = ui.style().clone();
-        {
-            // For big buttons we have a background color even when inactive:
-            let visuals = ui.visuals_mut();
-            visuals.widgets.inactive.weak_bg_fill = visuals.widgets.inactive.bg_fill;
-
-            // no expansion effect
-            visuals.widgets.hovered.expansion = 0.0;
-            visuals.widgets.active.expansion = 0.0;
-            visuals.widgets.open.expansion = 0.0;
-        }
-
-        let button_size = Vec2::splat(22.0);
-        let icon_size = Vec2::splat(12.0); // centered inside the button
-        let rounding = 6.0;
-
-        let (rect, response) = ui.allocate_exact_size(button_size, egui::Sense::click());
-        response.widget_info(|| egui::WidgetInfo::new(egui::WidgetType::ImageButton));
-
-        if ui.is_rect_visible(rect) {
-            let visuals = ui.style().interact(&response);
-            let bg_fill = bg_fill.unwrap_or(visuals.bg_fill);
-            let tint = tint.unwrap_or(visuals.fg_stroke.color);
-
-            let image_rect = egui::Align2::CENTER_CENTER.align_size_within_rect(icon_size, rect);
-            // let image_rect = image_rect.expand2(expansion); // can make it blurry, so let's not
-
-            ui.painter()
-                .rect_filled(rect.expand(visuals.expansion), rounding, bg_fill);
-
-            icon.as_image().tint(tint).paint_at(ui, image_rect);
-        }
-
-        ui.set_style(prev_style);
-
-        response
-    }
-
-    #[allow(clippy::unused_self)]
-    pub fn checkbox(
-        &self,
-        ui: &mut egui::Ui,
-        selected: &mut bool,
-        text: impl Into<egui::WidgetText>,
-    ) -> egui::Response {
-        self.checkbox_indeterminate(ui, selected, text, false)
-    }
-
-    #[allow(clippy::unused_self)]
-    pub fn checkbox_indeterminate(
-        &self,
-        ui: &mut egui::Ui,
-        selected: &mut bool,
-        text: impl Into<egui::WidgetText>,
-        indeterminate: bool,
-    ) -> egui::Response {
-        ui.scope(|ui| {
-            ui.visuals_mut().widgets.hovered.expansion = 0.0;
-            ui.visuals_mut().widgets.active.expansion = 0.0;
-            ui.visuals_mut().widgets.open.expansion = 0.0;
-
-            // NOLINT
-            egui::Checkbox::new(selected, text)
-                .indeterminate(indeterminate)
-                .ui(ui)
-        })
-        .inner
-    }
-
-    #[allow(clippy::unused_self)]
-    pub fn radio_value<Value: PartialEq>(
-        &self,
-        ui: &mut egui::Ui,
-        current_value: &mut Value,
-        alternative: Value,
-        text: impl Into<egui::WidgetText>,
-    ) -> egui::Response {
-        ui.scope(|ui| {
-            ui.visuals_mut().widgets.hovered.expansion = 0.0;
-            ui.visuals_mut().widgets.active.expansion = 0.0;
-            ui.visuals_mut().widgets.open.expansion = 0.0;
-
-            // NOLINT
-            ui.radio_value(current_value, alternative, text)
-        })
-        .inner
-    }
-
-    pub fn large_button(&self, ui: &mut egui::Ui, icon: &Icon) -> egui::Response {
-        self.large_button_impl(ui, icon, None, None)
-    }
-
-    pub fn large_button_selected(
-        &self,
-        ui: &mut egui::Ui,
-        icon: &Icon,
-        selected: bool,
-    ) -> egui::Response {
-        let bg_fill = selected.then(|| ui.visuals().selection.bg_fill);
-        let tint = selected.then(|| ui.visuals().selection.stroke.color);
-        self.large_button_impl(ui, icon, bg_fill, tint)
-    }
-
-    pub fn visibility_toggle_button(
-        &self,
-        ui: &mut egui::Ui,
-        visible: &mut bool,
-    ) -> egui::Response {
-        let mut response = if *visible && ui.is_enabled() {
-            self.small_icon_button(ui, &icons::VISIBLE)
-        } else {
-            self.small_icon_button(ui, &icons::INVISIBLE)
-        };
-        if response.clicked() {
-            response.mark_changed();
-            *visible = !*visible;
-        }
-        response
-    }
-
-    /// Create a separator similar to [`egui::Separator`] but with the full span behavior.
-    ///
-    /// The span is determined using [`crate::UiExt::full_span`]. Contrary to
-    /// [`egui::Separator`], this separator allocates a single pixel in height, as spacing is
-    /// typically handled by content when full span highlighting is used.
-    pub fn full_span_separator(ui: &mut egui::Ui) -> egui::Response {
-        let height = 1.0;
-
-        let available_space = ui.available_size_before_wrap();
-        let size = egui::vec2(available_space.x, height);
-
-        let (rect, response) = ui.allocate_at_least(size, egui::Sense::hover());
-
-        if ui.is_rect_visible(response.rect) {
-            let stroke = ui.visuals().widgets.noninteractive.bg_stroke;
-            let painter = ui.painter();
-
-            painter.hline(
-                ui.full_span(),
-                painter.round_to_pixel(rect.center().y),
-                stroke,
-            );
-        }
-
-        response
-    }
-
-    /// Popup similar to [`egui::popup_below_widget`] but suitable for use with
-    /// [`crate::list_item::ListItem`].
-    ///
-    /// Note that `add_contents` is called within a [`crate::list_item::list_item_scope`].
-    pub fn list_item_popup<R>(
-        ui: &egui::Ui,
-        popup_id: egui::Id,
-        widget_response: &egui::Response,
-        vertical_offset: f32,
-        add_contents: impl FnOnce(&mut egui::Ui) -> R,
-    ) -> Option<R> {
-        if !ui.memory(|mem| mem.is_popup_open(popup_id)) {
-            return None;
-        }
-
-        let pos = widget_response.rect.left_bottom() + egui::vec2(0.0, vertical_offset);
-        let pivot = Align2::LEFT_TOP;
-
-        let mut ret = None;
-        egui::Area::new(popup_id)
-            .order(egui::Order::Foreground)
-            .constrain(true)
-            .fixed_pos(pos)
-            .pivot(pivot)
-            .show(ui.ctx(), |ui| {
-                let frame = egui::Frame {
-                    fill: ui.visuals().panel_fill,
-                    ..Default::default()
-                };
-                let frame_margin = frame.total_margin();
-                frame.show(ui, |ui| {
-                    ui.with_layout(egui::Layout::top_down_justified(egui::Align::LEFT), |ui| {
-                        ui.set_width(widget_response.rect.width() - frame_margin.sum().x);
-
-                        crate::list_item::list_item_scope(ui, popup_id, |ui| {
-                            egui::ScrollArea::vertical().show(ui, |ui| {
-                                egui::Frame {
-                                    //TODO(ab): use design token
-                                    inner_margin: egui::Margin::symmetric(8.0, 0.0),
-                                    ..Default::default()
-                                }
-                                .show(ui, |ui| ret = Some(add_contents(ui)))
-                            })
-                        })
-                    })
-                })
-            });
-
-        if ui.input(|i| i.key_pressed(egui::Key::Escape)) || widget_response.clicked_elsewhere() {
-            ui.memory_mut(|mem| mem.close_popup());
-        }
-        ret
-    }
-
-    pub fn panel_content<R>(
-        &self,
-        ui: &mut egui::Ui,
-        add_contents: impl FnOnce(&Self, &mut egui::Ui) -> R,
-    ) -> R {
-        egui::Frame {
-            inner_margin: Self::panel_margin(),
-            ..Default::default()
-        }
-        .show(ui, |ui| add_contents(self, ui))
-        .inner
-    }
-
-    /// Static title bar used to separate panels into section.
-    ///
-    /// This title bar is meant to be used in a panel with proper inner margin and clip rectangle
-    /// set.
-    ///
-    /// Use [`ReUi::panel_title_bar_with_buttons`] to display buttons in the title bar.
-    pub fn panel_title_bar(&self, ui: &mut egui::Ui, label: &str, hover_text: Option<&str>) {
-        self.panel_title_bar_with_buttons(ui, label, hover_text, |_ui| {});
-    }
-
-    /// Static title bar used to separate panels into section with custom buttons when hovered.
-    ///h
-    /// This title bar is meant to be used in a panel with proper inner margin and clip rectangle
-    /// set.
-    #[allow(clippy::unused_self)]
-    pub fn panel_title_bar_with_buttons<R>(
-        &self,
-        ui: &mut egui::Ui,
-        label: &str,
-        hover_text: Option<&str>,
-        add_right_buttons: impl FnOnce(&mut egui::Ui) -> R,
-    ) -> R {
-        ui.allocate_ui_with_layout(
-            egui::vec2(ui.available_width(), Self::title_bar_height()),
-            egui::Layout::left_to_right(egui::Align::Center),
-            |ui| {
-                // draw horizontal separator lines
-                let rect = egui::Rect::from_x_y_ranges(
-                    ui.full_span(),
-                    ui.available_rect_before_wrap().y_range(),
-                );
-                let hline_stroke = ui.style().visuals.widgets.noninteractive.bg_stroke;
-
-                ui.painter().hline(rect.x_range(), rect.top(), hline_stroke);
-                ui.painter()
-                    .hline(rect.x_range(), rect.bottom(), hline_stroke);
-
-                // draw label
-                let resp = ui.strong(label);
-                if let Some(hover_text) = hover_text {
-                    resp.on_hover_text(hover_text);
-                }
-
-                // draw hover buttons
-                ui.allocate_ui_with_layout(
-                    ui.available_size(),
-                    egui::Layout::right_to_left(egui::Align::Center),
-                    add_right_buttons,
-                )
-                .inner
-            },
-        )
-        .inner
-    }
-
-    /// Replacement for [`egui::CollapsingHeader`] that respect our style.
-    ///
-    /// The layout is fine-tuned to fit well in inspector panels (such as Rerun's Selection Panel)
-    /// where the collapsing header should align nicely with checkboxes and other controls.
-    #[allow(clippy::unused_self)]
-    pub fn collapsing_header<R>(
-        &self,
-        ui: &mut egui::Ui,
-        label: &str,
-        default_open: bool,
-        add_body: impl FnOnce(&mut egui::Ui) -> R,
-    ) -> egui::CollapsingResponse<R> {
-        let id = ui.make_persistent_id(label);
-        let button_padding = ui.spacing().button_padding;
-
-        let available = ui.available_rect_before_wrap();
-        // TODO(ab): use design token for indent — cannot use the global indent value as we must
-        // align with checkbox, etc.
-        let indent = 18.0;
-        let text_pos = available.min + egui::vec2(indent, 0.0);
-        let wrap_width = available.right() - text_pos.x;
-        let galley = egui::WidgetText::from(label).into_galley(
-            ui,
-            Some(egui::TextWrapMode::Extend),
-            wrap_width,
-            egui::TextStyle::Button,
-        );
-        let text_max_x = text_pos.x + galley.size().x;
-
-        let mut desired_width = text_max_x + button_padding.x - available.left();
-        if ui.visuals().collapsing_header_frame {
-            desired_width = desired_width.max(available.width()); // fill full width
-        }
-
-        let mut desired_size = egui::vec2(desired_width, galley.size().y + 2.0 * button_padding.y);
-        desired_size = desired_size.at_least(ui.spacing().interact_size);
-        let (_, rect) = ui.allocate_space(desired_size);
-
-        let mut header_response = ui.interact(rect, id, egui::Sense::click());
-        let text_pos = pos2(
-            text_pos.x,
-            header_response.rect.center().y - galley.size().y / 2.0,
-        );
-
-        let mut state = egui::collapsing_header::CollapsingState::load_with_default_open(
-            ui.ctx(),
-            id,
-            default_open,
-        );
-        if header_response.clicked() {
-            state.toggle(ui);
-            header_response.mark_changed();
-        }
-
-        let openness = state.openness(ui.ctx());
-
-        if ui.is_rect_visible(rect) {
-            let visuals = ui.style().interact(&header_response);
-
-            {
-                let space_around_icon = 3.0;
-                let icon_width = ui.spacing().icon_width_inner;
-
-                let icon_rect = egui::Rect::from_center_size(
-                    header_response.rect.left_center()
-                        + egui::vec2(space_around_icon + icon_width / 2.0, 0.0),
-                    egui::Vec2::splat(icon_width),
-                );
-
-                let icon_response = header_response.clone().with_new_rect(icon_rect);
-                Self::paint_collapsing_triangle(
-                    ui,
-                    openness,
-                    icon_rect.center(),
-                    ui.style().interact(&icon_response),
-                );
-            }
-
-            ui.painter().galley(text_pos, galley, visuals.text_color());
-        }
-
-        let ret_response = ui
-            .vertical(|ui| {
-                ui.spacing_mut().indent = indent;
-                state.show_body_indented(&header_response, ui, add_body)
-            })
-            .inner;
-
-        let (body_response, body_returned) =
-            ret_response.map_or((None, None), |r| (Some(r.response), Some(r.inner)));
-
-        CollapsingResponse {
-            header_response,
-            body_response,
-            body_returned,
-            openness,
-        }
-    }
-
-    /// Conditionally collapsing header.
-    ///
-    /// Display content under a header that is conditionally collapsible. If `collapsing` is `true`,
-    /// this is equivalent to [`ReUi::collapsing_header`]. If `collapsing` is `false`, the content
-    /// is displayed under a static, non-collapsible header.
-    #[allow(clippy::unused_self)]
-    pub fn maybe_collapsing_header<R>(
-        &self,
-        ui: &mut egui::Ui,
-        collapsing: bool,
-        label: &str,
-        default_open: bool,
-        add_body: impl FnOnce(&mut egui::Ui) -> R,
-    ) -> egui::CollapsingResponse<R> {
-        if collapsing {
-            self.collapsing_header(ui, label, default_open, add_body)
-        } else {
-            let response = ui.strong(label);
-            CollapsingResponse {
-                header_response: response,
-                body_response: None,
-                body_returned: None,
-                openness: 1.0,
-            }
-        }
-    }
-
-    /// Show a prominent collapsing header to be used as section delimitation in side panels.
-    ///
-    /// Note that a clip rect must be set (typically by the panel) to avoid any overdraw.
-    #[allow(clippy::unused_self)]
-    pub fn large_collapsing_header<R>(
-        &self,
-        ui: &mut egui::Ui,
-        label: &str,
-        default_open: bool,
-        add_body: impl FnOnce(&mut egui::Ui) -> R,
-    ) {
-        let mut state = egui::collapsing_header::CollapsingState::load_with_default_open(
-            ui.ctx(),
-            ui.make_persistent_id(label),
-            default_open,
-        );
-
-        let openness = state.openness(ui.ctx());
-
-        let height = Self::list_item_height();
-        let header_size = egui::vec2(ui.available_width(), height);
-
-        // Draw custom header.
-        ui.allocate_ui_with_layout(
-            header_size,
-            egui::Layout::left_to_right(egui::Align::Center),
-            |ui| {
-                ui.visuals_mut().widgets.hovered.expansion = 0.0;
-                ui.visuals_mut().widgets.active.expansion = 0.0;
-                ui.visuals_mut().widgets.open.expansion = 0.0;
-
-                let background_frame = ui.painter().add(egui::Shape::Noop);
-
-                let space_before_icon = 0.0;
-                let icon_width = ui.spacing().icon_width_inner;
-                let space_after_icon = ui.spacing().icon_spacing;
-
-                let font_id = egui::TextStyle::Button.resolve(ui.style());
-                let galley =
-                    ui.painter()
-                        .layout_no_wrap(label.to_owned(), font_id, Color32::PLACEHOLDER);
-
-                let desired_size = header_size.at_least(
-                    egui::vec2(space_before_icon + icon_width + space_after_icon, 0.0)
-                        + galley.size(),
-                );
-                let header_response = ui.allocate_response(desired_size, egui::Sense::click());
-                let rect = header_response.rect;
-
-                let icon_rect = egui::Rect::from_center_size(
-                    header_response.rect.left_center()
-                        + egui::vec2(space_before_icon + icon_width / 2.0, 0.0),
-                    egui::Vec2::splat(icon_width),
-                );
-                let icon_response = header_response.clone().with_new_rect(icon_rect);
-                Self::paint_collapsing_triangle(
-                    ui,
-                    openness,
-                    icon_rect.center(),
-                    ui.style().interact(&icon_response),
-                );
-
-                let visuals = ui.style().interact(&header_response);
-
-                let optical_vertical_alignment = 0.5; // improves perceived vertical alignment
-                let text_pos = icon_response.rect.right_center()
-                    + egui::vec2(
-                        space_after_icon,
-                        -0.5 * galley.size().y + optical_vertical_alignment,
-                    );
-                ui.painter().galley(text_pos, galley, visuals.text_color());
-
-                // Let the rect cover the full panel width:
-                let bg_rect = egui::Rect::from_x_y_ranges(ui.full_span(), rect.y_range());
-
-                ui.painter().set(
-                    background_frame,
-                    Shape::rect_filled(bg_rect, 0.0, visuals.bg_fill),
-                );
-
-                if header_response.clicked() {
-                    state.toggle(ui);
-                }
-            },
-        );
-        state.show_body_unindented(ui, |ui| {
-            ui.add_space(4.0); // Add space only if there is a body to make minimized headers stick together.
-            add_body(ui);
-            ui.add_space(4.0); // Same here
-        });
-    }
-
-    /// Layout area to allocate for the collapsing triangle.
-    ///
-    /// Note that this is not the _size_ of the collapsing triangle (which is defined by
-    /// [`ReUi::paint_collapsing_triangle`]), but how much screen real-estate should be allocated
-    /// for it. It's set to the same size as the small icon size so that everything is properly
-    /// aligned in [`list_item::ListItem`].
-    pub fn collapsing_triangle_area() -> egui::Vec2 {
-        Self::small_icon_size()
-    }
-
-    /// Paint a collapsing triangle with rounded corners.
-    ///
-    /// Alternative to [`egui::collapsing_header::paint_default_icon`]. Note that the triangle is
-    /// painted with a fixed size.
-    pub fn paint_collapsing_triangle(
-        ui: &egui::Ui,
-        openness: f32,
-        center: egui::Pos2,
-        visuals: &egui::style::WidgetVisuals,
-    ) {
-        // This value is hard coded because, from a UI perspective, the size of the triangle is
-        // given and fixed, and shouldn't vary based on the area it's in.
-        static TRIANGLE_SIZE: f32 = 8.0;
-
-        // Normalized in [0, 1]^2 space.
-        // Note on how these coords have been computed: https://github.com/rerun-io/rerun/pull/2920
-        // Discussion on the future of icons:  https://github.com/rerun-io/rerun/issues/2960
-        let mut points = vec![
-            pos2(0.80387, 0.470537),
-            pos2(0.816074, 0.5),
-            pos2(0.80387, 0.529463),
-            pos2(0.316248, 1.017085),
-            pos2(0.286141, 1.029362),
-            pos2(0.257726, 1.017592),
-            pos2(0.245118, 0.987622),
-            pos2(0.245118, 0.012378),
-            pos2(0.257726, -0.017592),
-            pos2(0.286141, -0.029362),
-            pos2(0.316248, -0.017085),
-            pos2(0.80387, 0.470537),
-        ];
-
-        use std::f32::consts::TAU;
-        let rotation = Rot2::from_angle(egui::remap(openness, 0.0..=1.0, 0.0..=TAU / 4.0));
-        for p in &mut points {
-            *p = center + rotation * (*p - pos2(0.5, 0.5)) * TRIANGLE_SIZE;
-        }
-
-        ui.painter().add(Shape::convex_polygon(
-            points,
-            visuals.fg_stroke.color,
-            egui::Stroke::NONE,
-        ));
-    }
-
-    /// Workaround for putting a label into a grid at the top left of its row.
-    ///
-    /// You only need to use this if you expect the right side to have multi-line entries.
-    #[allow(clippy::unused_self)]
-    pub fn grid_left_hand_label(&self, ui: &mut egui::Ui, label: &str) -> egui::Response {
-        ui.with_layout(egui::Layout::left_to_right(egui::Align::TOP), |ui| {
-            ui.label(label)
-        })
-        .inner
-    }
-
-    /// Two-column grid to be used in selection view.
-    ///
-    /// Use this when you expect the right column to have multi-line entries.
-    #[allow(clippy::unused_self)]
-    pub fn selection_grid(&self, _ui: &mut egui::Ui, id: &str) -> egui::Grid {
-        // Spread rows a bit to make it easier to see the groupings
-        let spacing = egui::vec2(8.0, 16.0);
-        egui::Grid::new(id).num_columns(2).spacing(spacing)
-    }
-
-    /// Draws a shadow into the given rect with the shadow direction given from dark to light
-    #[allow(clippy::unused_self)]
-    pub fn draw_shadow_line(&self, ui: &egui::Ui, rect: Rect, direction: egui::Direction) {
-        let color_dark = self.design_tokens.shadow_gradient_dark_start;
-        let color_bright = Color32::TRANSPARENT;
-
-        let (left_top, right_top, left_bottom, right_bottom) = match direction {
-            egui::Direction::RightToLeft => (color_bright, color_dark, color_bright, color_dark),
-            egui::Direction::LeftToRight => (color_dark, color_bright, color_dark, color_bright),
-            egui::Direction::BottomUp => (color_bright, color_bright, color_dark, color_dark),
-            egui::Direction::TopDown => (color_dark, color_dark, color_bright, color_bright),
-        };
-
-        use egui::epaint::Vertex;
-        let shadow = egui::Mesh {
-            indices: vec![0, 1, 2, 2, 1, 3],
-            vertices: vec![
-                Vertex {
-                    pos: rect.left_top(),
-                    uv: egui::epaint::WHITE_UV,
-                    color: left_top,
-                },
-                Vertex {
-                    pos: rect.right_top(),
-                    uv: egui::epaint::WHITE_UV,
-                    color: right_top,
-                },
-                Vertex {
-                    pos: rect.left_bottom(),
-                    uv: egui::epaint::WHITE_UV,
-                    color: left_bottom,
-                },
-                Vertex {
-                    pos: rect.right_bottom(),
-                    uv: egui::epaint::WHITE_UV,
-                    color: right_bottom,
-                },
-            ],
-            texture_id: Default::default(),
-        };
-        ui.painter().add(shadow);
-    }
-
-    /// Convenience function to create a [`list_item::ListItem`].
-    pub fn list_item(&self) -> list_item::ListItem<'_> {
-        list_item::ListItem::new(self)
-    }
-
-    #[allow(clippy::unused_self)]
-    pub fn selectable_label_with_icon(
-        &self,
-        ui: &mut egui::Ui,
-        icon: &Icon,
-        text: impl Into<egui::WidgetText>,
-        selected: bool,
-        style: LabelStyle,
-    ) -> egui::Response {
-        let button_padding = ui.spacing().button_padding;
-        let total_extra = button_padding + button_padding;
-
-        let wrap_width = ui.available_width() - total_extra.x;
-
-        let mut text: egui::WidgetText = text.into();
-        match style {
-            LabelStyle::Normal => {}
-            LabelStyle::Unnamed => {
-                // TODO(ab): use design tokens
-                text = text.italics();
-            }
-        }
-
-        let galley = text.into_galley(ui, None, wrap_width, egui::TextStyle::Button);
-
-        let icon_width_plus_padding = Self::small_icon_size().x + Self::text_to_icon_padding();
-
-        let mut desired_size =
-            total_extra + galley.size() + egui::vec2(icon_width_plus_padding, 0.0);
-        desired_size.y = desired_size
-            .y
-            .at_least(ui.spacing().interact_size.y)
-            .at_least(Self::small_icon_size().y);
-        let (rect, response) = ui.allocate_at_least(desired_size, egui::Sense::click());
-        response.widget_info(|| {
-            egui::WidgetInfo::selected(egui::WidgetType::SelectableLabel, selected, galley.text())
-        });
-
-        if ui.is_rect_visible(rect) {
-            let visuals = ui.style().interact_selectable(&response, selected);
-
-            // Draw background on interaction.
-            if selected || response.hovered() || response.highlighted() || response.has_focus() {
-                let rect = rect.expand(visuals.expansion);
-
-                ui.painter().rect(
-                    rect,
-                    visuals.rounding,
-                    visuals.weak_bg_fill,
-                    visuals.bg_stroke,
-                );
-            }
-
-            // Draw icon
-            let image_size = Self::small_icon_size();
-            let image_rect = egui::Rect::from_min_size(
-                ui.painter().round_pos_to_pixels(egui::pos2(
-                    rect.min.x.ceil(),
-                    (rect.center().y - 0.5 * Self::small_icon_size().y).ceil(),
-                )),
-                image_size,
-            );
-
-            // TODO(emilk, andreas): change color and size on hover
-            let tint = ui.visuals().widgets.inactive.fg_stroke.color;
-            icon.as_image().tint(tint).paint_at(ui, image_rect);
-
-            // Draw text next to the icon.
-            let mut text_rect = rect;
-            text_rect.min.x = image_rect.max.x + Self::text_to_icon_padding();
-            let text_pos = ui
-                .layout()
-                .align_size_within_rect(galley.size(), text_rect)
-                .min;
-
-            let mut text_color = visuals.text_color();
-            match style {
-                LabelStyle::Normal => {}
-                LabelStyle::Unnamed => {
-                    // TODO(ab): use design tokens
-                    text_color = text_color.gamma_multiply(0.5);
-                }
-            }
-            ui.painter()
-                .galley_with_override_text_color(text_pos, galley, text_color);
-        }
-
-        response
-    }
-
-    /// Text format used for regular body.
-    pub fn text_format_body(&self) -> egui::TextFormat {
-        egui::TextFormat::simple(
-            egui::TextStyle::Body.resolve(&self.egui_ctx.style()),
-            self.egui_ctx.style().visuals.text_color(),
-        )
-    }
-
-    /// Text format used for labels referring to keys and buttons.
-    pub fn text_format_key(&self) -> egui::TextFormat {
-        let mut style = egui::TextFormat::simple(
-            egui::TextStyle::Monospace.resolve(&self.egui_ctx.style()),
-            self.egui_ctx.style().visuals.text_color(),
-        );
-        style.background = self.egui_ctx.style().visuals.widgets.noninteractive.bg_fill;
-        style
-    }
-
-    /// Paints a time cursor for indicating the time on a time axis along x.
-    #[allow(clippy::unused_self)]
-    pub fn paint_time_cursor(
-        &self,
-        ui: &egui::Ui,
-        painter: &egui::Painter,
-        response: &egui::Response,
-        x: f32,
-        y: Rangef,
-    ) {
-        let stroke = if response.dragged() {
-            ui.style().visuals.widgets.active.fg_stroke
-        } else if response.hovered() {
-            ui.style().visuals.widgets.hovered.fg_stroke
-        } else {
-            ui.visuals().widgets.inactive.fg_stroke
-        };
-
-        let Rangef {
-            min: y_min,
-            max: y_max,
-        } = y;
-
-        let stroke = egui::Stroke {
-            width: 1.5 * stroke.width,
-            color: stroke.color,
-        };
-
-        let w = 10.0;
-        let triangle = vec![
-            pos2(x - 0.5 * w, y_min), // left top
-            pos2(x + 0.5 * w, y_min), // right top
-            pos2(x, y_min + w),       // bottom
-        ];
-        painter.add(egui::Shape::convex_polygon(
-            triangle,
-            stroke.color,
-            egui::Stroke::NONE,
-        ));
-        painter.vline(x, (y_min + w)..=y_max, stroke);
-    }
-
-    /// Draw a bullet (for text lists).
-    pub fn bullet(ui: &mut Ui, color: Color32) {
-        static DIAMETER: f32 = 6.0;
-        let (rect, _) =
-            ui.allocate_exact_size(egui::vec2(DIAMETER, DIAMETER), egui::Sense::hover());
-
-        ui.painter().add(egui::epaint::CircleShape {
-            center: rect.center(),
-            radius: DIAMETER / 2.0,
-            fill: color,
-            stroke: egui::Stroke::NONE,
-        });
-    }
-
-    /// Center the content within [`egui::Ui::max_rect()`].
-    ///
-    /// The `add_contents` closure is executed in the context of a vertical layout.
-    pub fn center<R>(
-        ui: &mut egui::Ui,
-        id_source: impl Hash,
-        add_contents: impl FnOnce(&mut egui::Ui) -> R,
-    ) -> R {
-        // Strategy:
-        // - estimate the size allocated by the `add_contents` closure
-        // - add space based on the estimated size and `ui.max_size()`
-        //
-        // The estimation is done by recording the cursor position before and after the closure in
-        // nested vertical/horizontal UIs such as for `ui.cursor()` to return the correct info.
-
-        #[derive(Clone, Copy)]
-        struct TextSize(egui::Vec2);
-
-        let id = ui.make_persistent_id(id_source);
-
-        let text_size: Option<TextSize> = ui.data(|reader| reader.get_temp(id));
-
-        // ensure the current ui has a vertical orientation so the space we add is in the correct
-        // direction
-        ui.vertical(|ui| {
-            if let Some(text_size) = text_size {
-                ui.add_space(ui.available_height() / 2.0 - text_size.0.y / 2.0);
-            }
-
-            ui.horizontal(|ui| {
-                if let Some(text_size) = text_size {
-                    ui.add_space(ui.available_width() / 2.0 - text_size.0.x / 2.0);
-                }
-
-                let starting_pos = ui.cursor().min;
-                let (result, end_y) = ui
-                    .vertical(|ui| (add_contents(ui), ui.cursor().min.y))
-                    .inner;
-
-                let end_pos = egui::pos2(ui.cursor().min.x, end_y);
-                ui.data_mut(|writer| writer.insert_temp(id, TextSize(end_pos - starting_pos)));
-
-                result
-            })
-            .inner
-        })
-        .inner
-    }
-}
-
-// ----------------------------------------------------------------------------
-
-/// Show some close/maximize/minimize buttons for the native window.
-///
-/// Assumes it is in a right-to-left layout.
-///
-/// Use when [`CUSTOM_WINDOW_DECORATIONS`] is set.
-#[cfg(not(target_arch = "wasm32"))]
-pub fn native_window_buttons_ui(ui: &mut egui::Ui) {
-    use egui::{Button, RichText, ViewportCommand};
-
-    let button_height = 12.0;
-
-    let close_response = ui
-        .add(Button::new(RichText::new("❌").size(button_height)))
-        .on_hover_text("Close the window");
-    if close_response.clicked() {
-        ui.ctx().send_viewport_cmd(ViewportCommand::Close);
-    }
-
-    let maximized = ui.input(|i| i.viewport().maximized.unwrap_or(false));
-    if maximized {
-        let maximized_response = ui
-            .add(Button::new(RichText::new("🗗").size(button_height)))
-            .on_hover_text("Restore window");
-        if maximized_response.clicked() {
-            ui.ctx()
-                .send_viewport_cmd(ViewportCommand::Maximized(false));
-        }
-    } else {
-        let maximized_response = ui
-            .add(Button::new(RichText::new("🗗").size(button_height)))
-            .on_hover_text("Maximize window");
-        if maximized_response.clicked() {
-            ui.ctx().send_viewport_cmd(ViewportCommand::Maximized(true));
-        }
-    }
-
-    let minimized_response = ui
-        .add(Button::new(RichText::new("🗕").size(button_height)))
-        .on_hover_text("Minimize the window");
-    if minimized_response.clicked() {
-        ui.ctx().send_viewport_cmd(ViewportCommand::Minimized(true));
-    }
-}
-
-pub fn help_hover_button(ui: &mut egui::Ui) -> egui::Response {
-    ui.add(
-        egui::Label::new("❓").sense(egui::Sense::click()), // sensing clicks also gives hover effect
-    )
-}
-
-/// Show some markdown
-pub fn markdown_ui(ui: &mut egui::Ui, id: egui::Id, markdown: &str) {
-    use parking_lot::Mutex;
-    use std::sync::Arc;
-
-    let commonmark_cache = ui.data_mut(|data| {
-        data.get_temp_mut_or_default::<Arc<Mutex<egui_commonmark::CommonMarkCache>>>(egui::Id::new(
-            "global_egui_commonmark_cache",
-        ))
-        .clone()
-    });
-
-    egui_commonmark::CommonMarkViewer::new(id).show(ui, &mut commonmark_cache.lock(), markdown);
-}
-
-/// A drop-down menu with a list of options.
-///
-/// Designed for use with [`list_item`] content.
-///
-/// Use this instead of using [`egui::ComboBox`] directly.
-pub fn drop_down_menu(
-    ui: &mut egui::Ui,
-    id_source: impl std::hash::Hash,
-    selected_text: String,
-    content: impl FnOnce(&mut egui::Ui),
-) {
-    // TODO(emilk): make the button itself a `ListItem2`
-    egui::ComboBox::from_id_source(id_source)
-        .selected_text(selected_text)
-        .show_ui(ui, |ui| {
-            list_item::list_item_scope(ui, "inner_scope", |ui| {
-                content(ui);
-            });
-        });
-}
-
-/// Rerun custom extensions to [`egui::Ui`].
-// TODO(#4569): move everything here
-pub trait UiExt {
-    fn ui(&self) -> &egui::Ui;
-    fn ui_mut(&mut self) -> &mut egui::Ui;
-
-    /// Retrieve the current full-span scope.
-    fn full_span(&self) -> egui::Rangef {
-        for node in self.ui().stack().iter() {
-            if node.has_visible_frame()
-                || node.is_panel_ui()
-                || node.is_root_ui()
-                || node.kind() == Some(egui::UiKind::TableCell)
-            {
-                return (node.max_rect + node.frame().inner_margin).x_range();
-            }
-        }
-
-        // should never happen
-        egui::Rangef::EVERYTHING
-    }
-}
-=======
 /// Apply the Rerun design tokens to the given egui context and install image loaders.
 pub fn apply_style_and_install_loaders(egui_ctx: &egui::Context) {
     egui_extras::install_image_loaders(egui_ctx);
->>>>>>> b0b26ad0
 
     egui_ctx.include_bytes(
         "bytes://logo_dark_mode",
