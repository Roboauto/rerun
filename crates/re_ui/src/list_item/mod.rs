--- conflicted
+++ resolved
@@ -75,26 +75,4 @@
     fn desired_width(&self, _ui: &egui::Ui) -> DesiredWidth {
         DesiredWidth::AtLeast(0.0)
     }
-<<<<<<< HEAD
-}
-
-/// Helper for adding a list-item hyperlink.
-pub fn hyperlink_to_ui(
-    re_ui: &crate::ReUi,
-    ui: &mut egui::Ui,
-    text: impl Into<egui::WidgetText>,
-    url: impl ToString,
-) -> egui::Response {
-    let response = ListItem::new(re_ui)
-        .show_flat(
-            ui,
-            LabelContent::new(text).with_icon(&crate::icons::EXTERNAL_LINK),
-        )
-        .on_hover_cursor(egui::CursorIcon::PointingHand);
-    if response.clicked() {
-        ui.ctx().open_url(egui::OpenUrl::new_tab(url));
-    }
-    response
-=======
->>>>>>> b0b26ad0
 }